--- conflicted
+++ resolved
@@ -2171,17 +2171,12 @@
     return tzfile;
 }
 
-<<<<<<< HEAD
 extern void tzdist_truncate_vtimezone(icalcomponent *vtz,
                                       icaltimetype *startp, icaltimetype *endp) {
     truncate_vtimezone(vtz, startp, endp, NULL, NULL, NULL, NULL, NULL);
 }
 
-static char *icaltimezone_as_tzfile(icalcomponent* ical,
-                                    unsigned long *len)
-=======
 static struct buf *icaltimezone_as_tzfile(icalcomponent* ical)
->>>>>>> 9f4e320d
 {
     return _icaltimezone_as_tzfile(ical, 0);
 }
