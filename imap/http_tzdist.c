--- conflicted
+++ resolved
@@ -669,20 +669,12 @@
                             ((struct observance *) obs2)->onset);
 }
 
-<<<<<<< HEAD
-
-static const struct observance *truncate_vtimezone(icalcomponent *vtz,
-                                                   icaltimetype *startp,
-                                                   icaltimetype *endp,
-                                                   icalarray *obsarray)
-=======
 static void truncate_vtimezone(icalcomponent *vtz,
                                icaltimetype *startp, icaltimetype *endp,
                                icalarray *obsarray,
                                struct observance **proleptic,
                                icalcomponent **eternal_std,
                                icalcomponent **eternal_dst)
->>>>>>> 715a86be
 {
     icaltimetype start = *startp, end = *endp;
     icalcomponent *comp, *nextc, *tomb_std = NULL, *tomb_day = NULL;
@@ -1135,13 +1127,10 @@
     if (proleptic) *proleptic = &tombstone;
 }
 
-/* Truncate the vtimezone vtz but do not care about observances. */
-void tzdist_truncate_vtimezone(icalcomponent *vtz,
-                               icaltimetype *startp,
-                               icaltimetype *endp) {
-    truncate_vtimezone(vtz, startp, endp, NULL);
+EXPORTED void tzdist_truncate_vtimezone(icalcomponent *vtz,
+                                 icaltimetype *startp, icaltimetype *endp) {
+    return truncate_vtimezone(vtz, startp, endp, NULL, NULL, NULL, NULL);
 }
-
 
 /* Perform a get action */
 static int action_get(struct transaction_t *txn)
@@ -1825,7 +1814,7 @@
     /* Create an array of observances */
     obsarray = icalarray_new(sizeof(struct observance), 100);
     truncate_vtimezone(vtz, &start, &end, obsarray,
-                       &proleptic, &eternal_std, &eternal_dst);
+                              &proleptic, &eternal_std, &eternal_dst);
 
     times = xmalloc((obsarray->num_elements+1) * sizeof(struct transition));
 
