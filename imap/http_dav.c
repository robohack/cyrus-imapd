/* http_dav.c -- Routines for dealing with DAV properties in httpd
 *
 * Copyright (c) 1994-2011 Carnegie Mellon University.  All rights reserved.
 *
 * Redistribution and use in source and binary forms, with or without
 * modification, are permitted provided that the following conditions
 * are met:
 *
 * 1. Redistributions of source code must retain the above copyright
 *    notice, this list of conditions and the following disclaimer.
 *
 * 2. Redistributions in binary form must reproduce the above copyright
 *    notice, this list of conditions and the following disclaimer in
 *    the documentation and/or other materials provided with the
 *    distribution.
 *
 * 3. The name "Carnegie Mellon University" must not be used to
 *    endorse or promote products derived from this software without
 *    prior written permission. For permission or any legal
 *    details, please contact
 *      Carnegie Mellon University
 *      Center for Technology Transfer and Enterprise Creation
 *      4615 Forbes Avenue
 *      Suite 302
 *      Pittsburgh, PA  15213
 *      (412) 268-7393, fax: (412) 268-7395
 *      innovation@andrew.cmu.edu
 *
 * 4. Redistributions of any form whatsoever must retain the following
 *    acknowledgment:
 *    "This product includes software developed by Computing Services
 *     at Carnegie Mellon University (http://www.cmu.edu/computing/)."
 *
 * CARNEGIE MELLON UNIVERSITY DISCLAIMS ALL WARRANTIES WITH REGARD TO
 * THIS SOFTWARE, INCLUDING ALL IMPLIED WARRANTIES OF MERCHANTABILITY
 * AND FITNESS, IN NO EVENT SHALL CARNEGIE MELLON UNIVERSITY BE LIABLE
 * FOR ANY SPECIAL, INDIRECT OR CONSEQUENTIAL DAMAGES OR ANY DAMAGES
 * WHATSOEVER RESULTING FROM LOSS OF USE, DATA OR PROFITS, WHETHER IN
 * AN ACTION OF CONTRACT, NEGLIGENCE OR OTHER TORTIOUS ACTION, ARISING
 * OUT OF OR IN CONNECTION WITH THE USE OR PERFORMANCE OF THIS SOFTWARE.
 *
 */
/*
 * TODO:
 *
 *   - CALDAV:supported-calendar-component-set should be a bitmask in
 *     cyrus.index header Mailbox Options field
 *
 *   - CALDAV:schedule-calendar-transp should be a flag in
 *     cyrus.index header (Mailbox Options)
 *
 *   - DAV:creationdate should be added to cyrus.header since it only
 *     gets set at creation time
 *
 *   - Should add a last_metadata_update field to cyrus.index header
 *     for use in PROPFIND, PROPPATCH, and possibly REPORT.
 *     This would get updated any time a mailbox annotation, mailbox
 *     acl, or quota root limit is changed
 *
 *   - Should we use cyrus.index header Format field to indicate
 *     CalDAV mailbox?
 *
 */

#include "http_dav.h"
#include "annotate.h"
#include "acl.h"
#include "append.h"
#include "caldav_db.h"
#include "dlist.h"
#include "exitcodes.h"
#include "global.h"
#include "http_proxy.h"
#include "index.h"
#include "proxy.h"
#include "times.h"
#include "syslog.h"
#include "strhash.h"
#include "tok.h"
#include "util.h"
#include "version.h"
#include "webdav_db.h"
#include "xmalloc.h"
#include "xml_support.h"
#include "xstrlcat.h"
#include "xstrlcpy.h"
#include "xstrnchr.h"

/* generated headers are not necessarily in current directory */
#include "imap/http_err.h"
#include "imap/imap_err.h"

#include <libxml/uri.h>

static const struct dav_namespace_t {
    const char *href;
    const char *prefix;
} known_namespaces[] = {
    { XML_NS_DAV, "D" },
    { XML_NS_CALDAV, "C" },
    { XML_NS_CARDDAV, "C" },
    { XML_NS_ISCHED, NULL },
    { XML_NS_CS, "CS" },
    { XML_NS_MECOM, "MC" },
    { XML_NS_MOBME, "MM" },
    { XML_NS_CYRUS, "CY" },
    { XML_NS_USERFLAG, "UF" },
    { XML_NS_SYSFLAG, "SF" },
};

const struct match_type_t dav_match_types[] = {
    { "contains", MATCH_TYPE_CONTAINS },
    { "equals", MATCH_TYPE_EQUALS },
    { "starts-with", MATCH_TYPE_PREFIX },
    { "ends-with", MATCH_TYPE_SUFFIX },
    { NULL, 0 }
};

const struct collation_t dav_collations[] = {
    { "i;unicode-casemap", COLLATION_UNICODE },
    { "i;ascii-casemap", COLLATION_ASCII },
    { "i;octet", COLLATION_OCTET },
    { NULL, 0 }
};

static xmlChar *server_info = NULL;
static int server_info_size = 0;
static time_t server_info_lastmod = 0;
static struct buf server_info_token = BUF_INITIALIZER;
static struct buf server_info_link = BUF_INITIALIZER;
static struct webdav_db *auth_webdavdb = NULL;

static void my_dav_init(struct buf *serverinfo);
static int my_dav_auth(const char *userid);
static void my_dav_reset(void);
static void my_dav_shutdown(void);

static int get_server_info(struct transaction_t *txn);

static int principal_parse_path(const char *path, struct request_target_t *tgt,
                                const char **resultstr);
static int propfind_principalname(const xmlChar *name, xmlNsPtr ns,
                                  struct propfind_ctx *fctx,
                                  xmlNodePtr prop, xmlNodePtr resp,
                                  struct propstat propstat[], void *rock);
static int propfind_restype(const xmlChar *name, xmlNsPtr ns,
                            struct propfind_ctx *fctx,
                            xmlNodePtr prop, xmlNodePtr resp,
                            struct propstat propstat[], void *rock);
static int propfind_alturiset(const xmlChar *name, xmlNsPtr ns,
                              struct propfind_ctx *fctx,
                              xmlNodePtr prop, xmlNodePtr resp,
                              struct propstat propstat[], void *rock);
static int propfind_notifyurl(const xmlChar *name, xmlNsPtr ns,
                              struct propfind_ctx *fctx,
                              xmlNodePtr prop, xmlNodePtr resp,
                              struct propstat propstat[], void *rock);


static int propfind_csnotify_collection(struct propfind_ctx *fctx,
                                        xmlNodePtr props);

static int principal_search(const char *userid, void *rock);
static int report_prin_prop_search(struct transaction_t *txn,
                                   struct meth_params *rparams,
                                   xmlNodePtr inroot,
                                   struct propfind_ctx *fctx);
static int report_prin_search_prop_set(struct transaction_t *txn,
                                       struct meth_params *rparams,
                                       xmlNodePtr inroot,
                                       struct propfind_ctx *fctx);

static int allprop_cb(const char *mailbox __attribute__((unused)),
                      uint32_t uid __attribute__((unused)),
                      const char *entry,
                      const char *userid, const struct buf *attrib,
                      const struct annotate_metadata *mdata __attribute__((unused)),
                      void *rock);

/* Array of supported REPORTs */
static const struct report_type_t principal_reports[] = {

    /* WebDAV Versioning (RFC 3253) REPORTs */
    { "expand-property", NS_DAV, "multistatus", &report_expand_prop,
      DACL_READ, 0 },

    /* WebDAV ACL (RFC 3744) REPORTs */
    { "principal-property-search", NS_DAV, "multistatus",
      &report_prin_prop_search, 0, REPORT_ALLOW_PROPS | REPORT_DEPTH_ZERO },
    { "principal-search-property-set", NS_DAV, "principal-search-property-set",
      &report_prin_search_prop_set, 0, REPORT_DEPTH_ZERO },

    { NULL, 0, NULL, NULL, 0, 0 }
};

/* Array of known "live" properties */
static const struct prop_entry principal_props[] = {

    /* WebDAV (RFC 4918) properties */
    { "creationdate", NS_DAV,
      PROP_ALLPROP, NULL, NULL, NULL },
    { "displayname", NS_DAV,
      PROP_ALLPROP | PROP_COLLECTION,
      propfind_principalname, NULL, NULL },
    { "getcontentlanguage", NS_DAV,
      PROP_ALLPROP, NULL, NULL, NULL },
    { "getcontentlength", NS_DAV,
      PROP_ALLPROP | PROP_COLLECTION,
      propfind_getlength, NULL, NULL },
    { "getcontenttype", NS_DAV,
      PROP_ALLPROP, NULL, NULL, NULL },
    { "getetag", NS_DAV,
      PROP_ALLPROP, NULL, NULL, NULL },
    { "getlastmodified", NS_DAV,
      PROP_ALLPROP, NULL, NULL, NULL },
    { "lockdiscovery", NS_DAV,
      PROP_ALLPROP | PROP_COLLECTION,
      propfind_lockdisc, NULL, NULL },
    { "resourcetype", NS_DAV,
      PROP_ALLPROP | PROP_COLLECTION,
      propfind_restype, NULL, NULL },
    { "supportedlock", NS_DAV,
      PROP_ALLPROP | PROP_COLLECTION,
      propfind_suplock, NULL, NULL },

    /* WebDAV Versioning (RFC 3253) properties */
    { "supported-report-set", NS_DAV,
      PROP_COLLECTION,
      propfind_reportset, NULL, (void *) principal_reports },

    /* WebDAV ACL (RFC 3744) properties */
    { "alternate-URI-set", NS_DAV,
      PROP_COLLECTION,
      propfind_alturiset, NULL, NULL },
    { "principal-URL", NS_DAV,
      PROP_COLLECTION,
      propfind_principalurl, NULL, NULL },
    { "group-member-set", NS_DAV,
      PROP_COLLECTION,
      NULL, NULL, NULL },
    { "group-membership", NS_DAV,
      PROP_COLLECTION,
      NULL, NULL, NULL },
    { "principal-collection-set", NS_DAV,
      PROP_COLLECTION,
      propfind_princolset, NULL, NULL },

    /* WebDAV Current Principal (RFC 5397) properties */
    { "current-user-principal", NS_DAV,
      PROP_COLLECTION,
      propfind_curprin, NULL, NULL },

    /* CalDAV (RFC 4791) properties */
    { "calendar-home-set", NS_CALDAV,
      PROP_COLLECTION,
      propfind_calurl, NULL, NULL },

    /* CalDAV Scheduling (RFC 6638) properties */
    { "schedule-inbox-URL", NS_CALDAV,
      PROP_COLLECTION,
      propfind_calurl, NULL, SCHED_INBOX },
    { "schedule-outbox-URL", NS_CALDAV,
      PROP_COLLECTION,
      propfind_calurl, NULL, SCHED_OUTBOX },
    { "calendar-user-address-set", NS_CALDAV,
      PROP_COLLECTION,
      propfind_caluseraddr, NULL, NULL },
    { "calendar-user-type", NS_CALDAV,
      PROP_COLLECTION,
      propfind_calusertype, NULL, NULL },

    /* CardDAV (RFC 6352) properties */
    { "addressbook-home-set", NS_CARDDAV,
      PROP_COLLECTION,
      propfind_abookhome, NULL, NULL },

    /* WebDAV Notifications (draft-pot-webdav-notifications) properties */
    { "notification-URL", NS_DAV,
      PROP_COLLECTION,
      propfind_notifyurl, NULL, NULL },

    /* Backwards compatibility with Apple notifications clients */
    { "notification-URL", NS_CS,
      PROP_COLLECTION,
      propfind_notifyurl, NULL, NULL },

    { NULL, 0, 0, NULL, NULL, NULL }
};


static struct meth_params princ_params = {
    .parse_path = &principal_parse_path,
    .propfind = { 0, principal_props },
    .reports = principal_reports
};

/* Namespace for WebDAV principals */
struct namespace_t namespace_principal = {
    URL_NS_PRINCIPAL, 0, "/dav/principals", NULL,
    http_allow_noauth_get, /*authschemes*/0,
    /*mbtype */ 0,
    ALLOW_READ | ALLOW_DAV,
    &my_dav_init, &my_dav_auth, &my_dav_reset, &my_dav_shutdown, &dav_premethod,
    /*bearer*/NULL,
    {
        { NULL,                 NULL },                 /* ACL          */
        { NULL,                 NULL },                 /* BIND         */
        { NULL,                 NULL },                 /* COPY         */
        { NULL,                 NULL },                 /* DELETE       */
        { &meth_get_head,       &princ_params },        /* GET          */
        { &meth_get_head,       &princ_params },        /* HEAD         */
        { NULL,                 NULL },                 /* LOCK         */
        { NULL,                 NULL },                 /* MKCALENDAR   */
        { NULL,                 NULL },                 /* MKCOL        */
        { NULL,                 NULL },                 /* MOVE         */
        { &meth_options,        NULL },                 /* OPTIONS      */
        { NULL,                 NULL },                 /* PATCH        */
        { NULL,                 NULL },                 /* POST         */
        { &meth_propfind,       &princ_params },        /* PROPFIND     */
        { NULL,                 NULL },                 /* PROPPATCH    */
        { NULL,                 NULL },                 /* PUT          */
        { &meth_report,         &princ_params },        /* REPORT       */
        { &meth_trace,          NULL },                 /* TRACE        */
        { NULL,                 NULL },                 /* UNBIND       */
        { NULL,                 NULL }                  /* UNLOCK       */
    }
};


/* Linked-list of properties for fetching */
struct propfind_entry_list {
    xmlChar *name;                      /* Property name (needs to be freed) */
    xmlNsPtr ns;                        /* Property namespace */
    unsigned char flags;                /* Flags for how/where prop apply */
    int (*get)(const xmlChar *name,     /* Callback to fetch property */
               xmlNsPtr ns, struct propfind_ctx *fctx, xmlNodePtr prop,
               xmlNodePtr resp, struct propstat propstat[], void *rock);
    xmlNodePtr prop;                    /* Property node from request */
    void *rock;                         /* Add'l data to pass to callback */
    struct propfind_entry_list *next;
};


/* Bitmask of privilege flags */
enum {
    PRIV_IMPLICIT =             (1<<0),
    PRIV_INBOX =                (1<<1),
    PRIV_OUTBOX =               (1<<2),
    PRIV_CONTAINED =            (1<<3)
};


/* Array of precondition/postcondition errors */
static const struct precond_t {
    const char *name;                   /* Property name */
    unsigned ns;                        /* Index into known namespace array */
} preconds[] = {
    /* Placeholder for zero (no) precondition code */
    { NULL, 0 },

    /* WebDAV (RFC 4918) preconditions */
    { "cannot-modify-protected-property", NS_DAV },
    { "lock-token-matches-request-uri", NS_DAV },
    { "lock-token-submitted", NS_DAV },
    { "no-conflicting-lock", NS_DAV },
    { "propfind-finite-depth", NS_DAV },

    /* WebDAV Versioning (RFC 3253) preconditions */
    { "supported-report", NS_DAV },
    { "resource-must-be-null", NS_DAV },

    /* WebDAV ACL (RFC 3744) preconditions */
    { "need-privileges", NS_DAV },
    { "no-invert", NS_DAV },
    { "no-abstract", NS_DAV },
    { "not-supported-privilege", NS_DAV },
    { "recognized-principal", NS_DAV },
    { "allowed-principal", NS_DAV },
    { "grant-only", NS_DAV },

    /* WebDAV Quota (RFC 4331) preconditions */
    { "quota-not-exceeded", NS_DAV },
    { "sufficient-disk-space", NS_DAV },

    /* WebDAV Extended MKCOL (RFC 5689) preconditions */
    { "valid-resourcetype", NS_DAV },

    /* WebDAV Sync (RFC 6578) preconditions */
    { "valid-sync-token", NS_DAV },
    { "number-of-matches-within-limits", NS_DAV },

    /* CalDAV (RFC 4791) preconditions */
    { "supported-calendar-data", NS_CALDAV },
    { "valid-calendar-data", NS_CALDAV },
    { "valid-calendar-object-resource", NS_CALDAV },
    { "supported-calendar-component", NS_CALDAV },
    { "calendar-collection-location-ok", NS_CALDAV },
    { "no-uid-conflict", NS_CALDAV },
    { "supported-filter", NS_CALDAV },
    { "valid-filter", NS_CALDAV },
    { "supported-collation", NS_CALDAV },

    /* RSCALE (RFC 7529) preconditions */
    { "supported-rscale", NS_CALDAV },

    /* Time Zones by Reference (RFC 7809) preconditions */
    { "valid-timezone", NS_CALDAV },

    /* Managed Attachments (draft-ietf-calext-caldav-attachments) preconditions */
    { "valid-managed-id", NS_CALDAV },

    /* Bulk Change (draft-daboo-calendarserver-bulk-change) preconditions */
    { "ctag-ok", NS_MECOM },

    /* CalDAV Scheduling (RFC 6638) preconditions */
    { "valid-scheduling-message", NS_CALDAV },
    { "valid-organizer", NS_CALDAV },
    { "unique-scheduling-object-resource", NS_CALDAV },
    { "same-organizer-in-all-components", NS_CALDAV },
    { "allowed-organizer-scheduling-object-change", NS_CALDAV },
    { "allowed-attendee-scheduling-object-change", NS_CALDAV },

    /* iSchedule (draft-desruisseaux-ischedule) preconditions */
    { "version-not-supported", NS_ISCHED },
    { "invalid-calendar-data-type", NS_ISCHED },
    { "invalid-calendar-data", NS_ISCHED },
    { "invalid-scheduling-message", NS_ISCHED },
    { "originator-missing", NS_ISCHED },
    { "too-many-originators", NS_ISCHED },
    { "originator-invalid", NS_ISCHED },
    { "originator-denied", NS_ISCHED },
    { "recipient-missing", NS_ISCHED },
    { "recipient-mismatch", NS_ISCHED },
    { "verification-failed", NS_ISCHED },

    /* CardDAV (RFC 6352) preconditions */
    { "supported-address-data", NS_CARDDAV },
    { "valid-address-data", NS_CARDDAV },
    { "no-uid-conflict", NS_CARDDAV },
    { "addressbook-collection-location-ok", NS_CARDDAV },
    { "supported-filter", NS_CARDDAV },
    { "supported-collation", NS_CARDDAV }
};


/* Check ACL on userid's principal (Inbox): LOOKUP right gives access */
static int principal_acl_check(const char *userid, struct auth_state *authstate)
{
    int r = 0;

    if (!httpd_userisadmin) {
        char *inboxname = mboxname_user_mbox(userid, NULL);
        mbentry_t *mbentry = NULL;

        r = http_mlookup(inboxname, &mbentry, NULL);
        if (r) {
            syslog(LOG_ERR, "mlookup(%s) failed: %s",
                   inboxname, error_message(r));
            r = HTTP_NOT_FOUND;
        }
        else if (!(httpd_myrights(authstate, mbentry) & ACL_LOOKUP)) {
            r = HTTP_NOT_FOUND;
        }

        mboxlist_entry_free(&mbentry);
        free(inboxname);
    }

    return r;
}


/* Parse request-target path in DAV principals namespace */
static int principal_parse_path(const char *path, struct request_target_t *tgt,
                                const char **resultstr)
{
    char *p;
    size_t len;

    /* Make a working copy of target path */
    strlcpy(tgt->path, path, sizeof(tgt->path));
    tgt->tail = tgt->path + strlen(tgt->path);

    p = tgt->path;

    /* Sanity check namespace */
    len = strlen(namespace_principal.prefix);
    if (strlen(p) < len ||
        strncmp(namespace_principal.prefix, p, len) ||
        (path[len] && path[len] != '/')) {
        *resultstr = "Namespace mismatch request target path";
        return HTTP_FORBIDDEN;
    }

    /* Skip namespace */
    p += len;
    if (!*p || !*++p) {
        /* Make sure collection is terminated with '/' */
        if (p[-1] != '/') *p++ = '/';
        return 0;
    }

    /* Check if we're in user space */
    len = strcspn(p, "/");
    if (!strncmp(p, USER_COLLECTION_PREFIX, len)) {
        p += len;
        if (!*p || !*++p) {
            /* Make sure collection is terminated with '/' */
            if (p[-1] != '/') *p++ = '/';
            return 0;
        }

        /* Get user id */
        len = strcspn(p, "/");
        tgt->userid = xstrndup(p, len);

        if (httpd_extradomain) {
            char *at = strchr(tgt->userid, '@');
            if (at && !strcmp(at+1, httpd_extradomain))
                *at = 0;
        }

        p += len;
        if (!*p || !*++p) return 0;
    }
    else if (!strncmp(p, SERVER_INFO, len)) {
        p += len;
        if (!*p || !*++p) {
            tgt->flags = TGT_SERVER_INFO;
            return 0;
        }
    }
    else return HTTP_NOT_FOUND;  /* need to specify a userid */

    if (*p) {
//      *resultstr = "Too many segments in request target path";
        return HTTP_NOT_FOUND;
    }

    return 0;
}


/* Parse request-target path in *DAV namespace */
EXPORTED int dav_parse_req_target(struct transaction_t *txn,
                                  struct meth_params *params)
{
    const char *resultstr = NULL;
    int r;

    r = params->parse_path(txn->req_uri->path, &txn->req_tgt, &resultstr);
    if (r) {
        if (r == HTTP_MOVED) txn->location = resultstr;
        else txn->error.desc = resultstr;
    }

    return r;
}


/* Parse a path in Cal/CardDAV namespace */
EXPORTED int calcarddav_parse_path(const char *path,
                                   struct request_target_t *tgt,
                                   const char *mboxprefix,
                                   const char **resultstr)
{
    char *p, *owner = NULL, *collection = NULL, *freeme = NULL;
    size_t len;
    const char *mboxname;
    mbname_t *mbname = NULL;
    int ret = 0;
<<<<<<< HEAD
=======
    static struct buf redirect_buf = BUF_INITIALIZER;
>>>>>>> b83a28ce

    if (*tgt->path) return 0;  /* Already parsed */

    /* Make a working copy of target path */
    strlcpy(tgt->path, path, sizeof(tgt->path));
    tgt->tail = tgt->path + strlen(tgt->path);

    p = tgt->path;

    /* Sanity check namespace */
    len = strlen(tgt->namespace->prefix);
    if (strlen(p) < len ||
        strncmp(tgt->namespace->prefix, p, len) || (path[len] && path[len] != '/')) {
        *resultstr = "Namespace mismatch request target path";
        return HTTP_FORBIDDEN;
    }

    tgt->mboxprefix = mboxprefix;

    /* Default to bare-bones Allow bits */
    tgt->allow &= ALLOW_READ_MASK;

    /* Skip namespace */
    p += len;
    if (!*p || !*++p) return 0;

    /* Check if we're in user space */
    len = strcspn(p, "/");
    /* zzzz is part of the FastMail sorting hack to make shared collections
     * always appear later */
    if (!strncmp(p, USER_COLLECTION_PREFIX, len) || !strncmp(p, "zzzz", len)) {
        if (!strncmp(p, "zzzz", len))
            tgt->flags |= TGT_USER_ZZZZ;

        p += len;
        if (!*p || !*++p) return 0;

        /* Get user id */
        len = strcspn(p, "/");
        tgt->userid = xstrndup(p, len);

        p += len;
        if (!*p || !*++p) {
            /* Make sure home-set is terminated with '/' */
            if (p[-1] != '/') *p++ = '/';
            goto mailbox;
        }

        len = strcspn(p, "/");
    }

    /* Get collection */
    tgt->collection = p;
    tgt->collen = len;

    p += len;
    if (!*p || !*++p) {
        /* Make sure collection is terminated with '/' */
        if (p[-1] != '/') *p++ = '/';
        goto mailbox;
    }

    /* Get resource */
    len = strcspn(p, "/");
    tgt->resource = p;
    tgt->reslen = len;

    p += len;

    if (*p) {
//      *resultstr = "Too many segments in request target path";
        return HTTP_NOT_FOUND;
    }

  mailbox:
    /* Create mailbox name from the parsed path */

    owner = tgt->userid;
    if (tgt->collen) {
        collection = freeme = xstrndup(tgt->collection, tgt->collen);

        /* Shared collection encoded as: <owner> "." <mboxname> */
        if (!tgt->mbentry &&  /* Not MKCOL or COPY/MOVE destination */
            (p = strrchr(collection, SHARED_COLLECTION_DELIM))) {
            owner = collection;
            *p++ = '\0';
            collection = p;

            tgt->flags = TGT_DAV_SHARED;
            tgt->allow |= ALLOW_DELETE;
        }
    }

    mbname = mbname_from_userid(owner);

    mbname_push_boxes(mbname, mboxprefix);
    if (collection) {
        mbname_push_boxes(mbname, collection);
    }

    /* XXX - hack to allow @domain parts for non-domain-split users */
    if (httpd_extradomain) {
        /* not allowed to be cross domain */
        if (mbname_localpart(mbname) &&
            strcmpsafe(mbname_domain(mbname), httpd_extradomain))
            return HTTP_NOT_FOUND;
        mbname_set_domain(mbname, NULL);
    }

    mboxname = mbname_intname(mbname);

    /* Check for FastMail legacy sharing URLs and redirect */
    if (tgt->flags != TGT_DAV_SHARED &&
        !mboxname_userownsmailbox(httpd_userid, mboxname)) {
<<<<<<< HEAD
        off_t collection_offset = tgt->collection - tgt->path;

        /* Use request target path to return Location URI */
        snprintf(tgt->path, sizeof(tgt->path), "%s/%s/%s/%s%c%s",
                 tgt->namespace->prefix, USER_COLLECTION_PREFIX,
                 httpd_userid, tgt->userid, SHARED_COLLECTION_DELIM,
                 path + collection_offset);
=======
        buf_reset(&redirect_buf);
        buf_printf(&redirect_buf, "%s/%s/%s/%s%c%s",
                 tgt->namespace->prefix, USER_COLLECTION_PREFIX,
                 httpd_userid, tgt->userid, SHARED_COLLECTION_DELIM,
                 tgt->collection);
        *resultstr = buf_cstring(&redirect_buf);
>>>>>>> b83a28ce

        ret = HTTP_MOVED;
        goto done;
    }

    if (tgt->mbentry) {
        /* Just return the mboxname (MKCOL or COPY/MOVE destination) */
        tgt->mbentry->name = xstrdup(mboxname);

        ret = mboxlist_createmailboxcheck(mboxname, 0, NULL, httpd_userisadmin,
                                          httpd_userid, httpd_authstate,
                                          NULL, NULL, 0 /* force */);
        if (ret) goto done;

        tgt->allow |= ALLOW_MKCOL;
    }
    else if (*mboxname) {
        /* Locate the mailbox */
        int r = http_mlookup(mboxname, &tgt->mbentry, NULL);

        if (r) {
<<<<<<< HEAD
            *errstr = error_message(r);
            syslog(LOG_ERR, "mlookup(%s) failed: %s", mboxname, *errstr);
=======
            *resultstr = error_message(r);
            syslog(LOG_ERR, "mlookup(%s) failed: %s", mboxname, *resultstr);
>>>>>>> b83a28ce

            switch (r) {
            case IMAP_PERMISSION_DENIED:
                ret = HTTP_FORBIDDEN;
                break;

            case IMAP_MAILBOX_NONEXISTENT:
                ret = HTTP_NOT_FOUND;
                break;

            default:
                ret = HTTP_SERVER_ERROR;
                break;
            }

            goto done;
        }
    }

    /* Set generic Allow bits based on path components */
    tgt->allow |= ALLOW_ACL | ALLOW_PROPPATCH;

    if (tgt->collection) {
        tgt->allow |= ALLOW_WRITE | ALLOW_DELETE;

        if (!tgt->resource) tgt->allow |= ALLOW_POST;
    }
    else if (tgt->userid) tgt->allow |= ALLOW_MKCOL;

  done:
    mbname_free(&mbname);
    free(freeme);
<<<<<<< HEAD
=======

    return ret;
}


EXPORTED int dav_get_validators(struct mailbox *mailbox, void *data,
                                const char *userid __attribute__((unused)),
                                struct index_record *record,
                                const char **etag, time_t *lastmod)
{
    const struct dav_data *ddata = (const struct dav_data *) data;

    memset(record, 0, sizeof(struct index_record));

    if (!ddata->alive) {
        /* New resource */
        if (etag) *etag = NULL;
        if (lastmod) *lastmod = 0;
    }
    else if (ddata->imap_uid) {
        /* Mapped URL */
        int r;

        /* Fetch index record for the resource */
        r = mailbox_find_index_record(mailbox, ddata->imap_uid, record);
        if (r) {
            syslog(LOG_ERR, "mailbox_find_index_record(%s, %u) failed: %s",
                   mailbox->name, ddata->imap_uid, error_message(r));
            return r;
        }

        if (etag) *etag = message_guid_encode(&record->guid);
        if (lastmod) *lastmod = record->internaldate;
    }
    else {
        /* Unmapped URL (empty resource) */
        if (etag) *etag = NULL;
        if (lastmod) *lastmod = ddata->creationdate;
    }
>>>>>>> b83a28ce

    return ret;
}


EXPORTED modseq_t dav_get_modseq(struct mailbox *mailbox __attribute__((unused)),
                                 const struct index_record *record,
                                 const char *userid __attribute__((unused)),
                                 void *davdb __attribute__((unused)))
{
    return record->modseq;
}


/* Evaluate If header.  Note that we can't short-circuit any of the tests
   because we need to check for a lock-token anywhere in the header */
static int eval_list(char *list, struct mailbox *mailbox, const char *etag,
                     const char *lock_token, unsigned *locked)
{
    unsigned ret = 1;
    tok_t tok;
    char *cond;

    /* Process each condition, ANDing the results */
    tok_initm(&tok, list+1, "]>", TOK_TRIMLEFT|TOK_TRIMRIGHT);
    while ((cond = tok_next(&tok))) {
        unsigned r = 0, not = 0;

        if (!strncmp(cond, "Not", 3)) {
            not = 1;
            cond += 3;
            while (*cond == ' ') cond++;
        }
        if (*cond++ == '[') {
            /* ETag */
            r = !etagcmp(cond, etag);
        }
        else {
            /* State Token */
            r = !strcmpnull(cond, lock_token);
            if (r) {
                /* Correct lock-token has been provided */
                (*locked)--;
            }
            else if (mailbox) {
                struct buf buf = BUF_INITIALIZER;

                dav_get_synctoken(mailbox, &buf, SYNC_TOKEN_URL_SCHEME);
                r = !strcmp(cond, buf_cstring(&buf));
                if (!r) {
                    dav_get_synctoken(mailbox, &buf, XML_NS_MECOM "ctag/");
                    r = !strcmp(cond, buf_cstring(&buf));
                }
                buf_free(&buf);
            }
        }

        ret &= (not ? !r : r);
    }

    tok_fini(&tok);

    return ret;
}

static int eval_if(const char *hdr, struct meth_params *params,
                   struct mailbox *tgt_mailbox, const char *tgt_resource,
                   const char *tgt_etag, const char *tgt_lock_token,
                   unsigned *locked)
{
    unsigned ret = 0;
    tok_t tok;
    char *list;

    /* Process each list, ORing the results */
    tok_init(&tok, hdr, ")", TOK_TRIMLEFT|TOK_TRIMRIGHT);
    while ((list = tok_next(&tok))) {
        struct mailbox *mailbox, *my_mailbox = NULL;
        const char *etag, *lock_token;
        struct buf buf = BUF_INITIALIZER;
        struct index_record record;
        struct dav_data *ddata;
        void *davdb = NULL;

        if (*list == '<') {
            /* Tagged-list */
            const char *tag, *err;
            xmlURIPtr uri;

            tag = ++list;
            list = strchr(tag, '>');
            *list++ = '\0';

            mailbox = NULL;
            etag = lock_token = NULL;

            /* Parse the URL and assign mailbox, etag, and lock_token */
            if (params && (uri = parse_uri(METH_UNKNOWN, tag, 1, &err))) {
                struct request_target_t tag_tgt;
                int r;

                memset(&tag_tgt, 0, sizeof(struct request_target_t));

                if (!params->parse_path(uri->path, &tag_tgt, &err)) {
                    if (tag_tgt.mbentry && !tag_tgt.mbentry->server) {
                        if (tgt_mailbox &&
                            !strcmp(tgt_mailbox->name, tag_tgt.mbentry->name)) {
                            /* Use target mailbox */
                            mailbox = tgt_mailbox;
                        }
                        else {
                            /* Open new mailbox */
                            r = mailbox_open_irl(tag_tgt.mbentry->name,
                                                 &my_mailbox);
                            if (r) {
                                syslog(LOG_NOTICE,
                                       "failed to open mailbox '%s'"
                                       " in tagged If header: %s",
                                       tag_tgt.mbentry->name, error_message(r));
                            }
                            mailbox = my_mailbox;
                        }
                        if (mailbox) {
                            if (!strcmpnull(tgt_resource, tag_tgt.resource)) {
                                /* Tag IS target resource */
                                etag = tgt_etag;
                                lock_token = tgt_lock_token;
                            }
                            else if (tag_tgt.resource) {
                                /* Open DAV DB corresponding to the mailbox */
                                davdb = params->davdb.open_db(mailbox);

                                /* Find message UID for the resource */
                                params->davdb.lookup_resource(davdb,
                                                              mailbox->name,
                                                              tag_tgt.resource,
                                                              (void **) &ddata,
                                                              0);
                                if (ddata->rowid) {
                                    if (ddata->lock_expire > time(NULL)) {
                                        lock_token = ddata->lock_token;
                                        (*locked)++;
                                    }

                                    memset(&record, 0,
                                           sizeof(struct index_record));
                                    if (ddata->imap_uid) {
                                        /* Mapped URL - Fetch index record */
                                        r = mailbox_find_index_record(mailbox,
                                                                      ddata->imap_uid,
                                                                      &record);
                                        if (r) {
                                            syslog(LOG_NOTICE,
                                                   "failed to fetch record for"
                                                   " '%s':%u in tagged"
                                                   " If header: %s",
                                                   mailbox->name,
                                                   ddata->imap_uid,
                                                   error_message(r));
                                        }
                                        else {
                                            etag =
                                                message_guid_encode(&record.guid);
                                        }
                                    }
                                    else {
                                        /* Unmapped URL (empty resource) */
                                        etag = NULL;
                                    }
                                }
                            }
                            else {
                                /* Collection */
                                buf_printf(&buf, "%u-%u-%u",
                                           mailbox->i.uidvalidity,
                                           mailbox->i.last_uid,
                                           mailbox->i.exists);
                                etag = buf_cstring(&buf);
                            }
                        }
                    }

                    mboxlist_entry_free(&tag_tgt.mbentry);
                    free(tag_tgt.userid);
                }

                xmlFreeURI(uri);
            }
        }
        else {
            /* No-tag-list */
            mailbox = tgt_mailbox;
            etag = tgt_etag;
            lock_token = tgt_lock_token;
        }

        list = strchr(list, '(');

        ret |= eval_list(list, mailbox, etag, lock_token, locked);

        if (davdb) params->davdb.close_db(davdb);
        mailbox_close(&my_mailbox);
        buf_free(&buf);
    }

    tok_fini(&tok);

    return (ret || *locked);
}


/* Check headers for any preconditions */
EXPORTED int dav_check_precond(struct transaction_t *txn,
                               struct meth_params *params,
                               struct mailbox *mailbox, const void *data,
                               const char *etag, time_t lastmod)
{
    const struct dav_data *ddata = (const struct dav_data *) data;
    hdrcache_t hdrcache = txn->req_hdrs;
    const char **hdr;
    const char *lock_token = NULL;
    unsigned locked = 0;

    /* Check for a write-lock on the source */
    if (ddata && ddata->lock_expire > time(NULL)) {
        lock_token = ddata->lock_token;

        switch (txn->meth) {
        case METH_DELETE:
        case METH_LOCK:
        case METH_MOVE:
        case METH_PATCH:
        case METH_POST:
        case METH_PUT:
            /* State-changing method: Only the lock owner can execute
               and MUST provide the correct lock-token in an If header */
            if (strcmp(ddata->lock_ownerid, httpd_userid)) return HTTP_LOCKED;

            locked = 1;
            break;

        case METH_UNLOCK:
            /* State-changing method: Authorized in meth_unlock() */
            break;

        case METH_ACL:
        case METH_MKCALENDAR:
        case METH_MKCOL:
        case METH_PROPPATCH:
            /* State-changing method: Locks on collections unsupported */
            break;

        default:
            /* Non-state-changing method: Always allowed */
            break;
        }
    }

    /* Per RFC 4918, If is similar to If-Match, but with lock-token submission.
       Per RFC 7232, LOCK errors supercede preconditions */
    if ((hdr = spool_getheader(hdrcache, "If"))) {
        /* State tokens (sync-token, lock-token) and Etags */
        if (!eval_if(hdr[0], params, mailbox, txn->req_tgt.resource,
                     etag, lock_token, &locked))
            return HTTP_PRECOND_FAILED;
    }

    if (locked) {
        /* Correct lock-token was not provided in If header */
        return HTTP_LOCKED;
    }


    /* Do normal HTTP checks */
    return check_precond(txn, etag, lastmod);
}


EXPORTED int dav_premethod(struct transaction_t *txn)
{
    if (buf_len(&server_info_link)) {
        /* Check for Server-Info-Token header */
        const char **hdr = spool_getheader(txn->req_hdrs, "Server-Info-Token");

        if ((hdr && strcmp(hdr[0], buf_cstring(&server_info_token))) ||
            (!hdr && txn->meth == METH_OPTIONS)) {
            strarray_append(&txn->resp_body.links,
                            buf_cstring(&server_info_link));
        }
    }

    return 0;
}


EXPORTED unsigned get_preferences(struct transaction_t *txn)
{
    unsigned mask = 0, prefs = 0;
    const char **hdr;

    /* Create a mask for preferences honored by method */
    switch (txn->meth) {
    case METH_COPY:
    case METH_MOVE:
    case METH_PATCH:
    case METH_POST:
    case METH_PUT:
        mask = PREFER_REP;
        break;

    case METH_GET:
    case METH_MKCALENDAR:
    case METH_MKCOL:
    case METH_PROPPATCH:
        mask = PREFER_MIN;
        break;

    case METH_PROPFIND:
    case METH_REPORT:
        mask = (PREFER_MIN | PREFER_NOROOT);
        break;
    }

    if (!mask) return 0;
    else {
        txn->flags.vary |= VARY_PREFER;
        if (mask & PREFER_MIN) txn->flags.vary |= VARY_BRIEF;
    }

    /* Check for Prefer header(s) */
    if ((hdr = spool_getheader(txn->req_hdrs, "Prefer"))) {
        int i;
        for (i = 0; hdr[i]; i++) {
            tok_t tok;
            char *token;

            tok_init(&tok, hdr[i], ",\r\n", TOK_TRIMLEFT|TOK_TRIMRIGHT);
            while ((token = tok_next(&tok))) {
                if ((mask & PREFER_MIN) &&
                    !strcmp(token, "return=minimal"))
                    prefs |= PREFER_MIN;
                else if ((mask & PREFER_REP) &&
                         !strcmp(token, "return=representation"))
                    prefs |= PREFER_REP;
                else if ((mask & PREFER_NOROOT) &&
                         !strcmp(token, "depth-noroot"))
                    prefs |= PREFER_NOROOT;
            }
            tok_fini(&tok);
        }

        txn->resp_body.prefs = prefs;
    }

    /* Check for Brief header */
    if ((mask & PREFER_MIN) &&
        (hdr = spool_getheader(txn->req_hdrs, "Brief")) &&
        !strcasecmp(hdr[0], "t")) {
        prefs |= PREFER_MIN;
    }

    /* Check for X-MobileMe-DAV-Options header */
    if ((mask & PREFER_REP) &&
        (hdr = spool_getheader(txn->req_hdrs, "X-MobileMe-DAV-Options")) &&
        !strcasecmp(hdr[0], "return-changed-data")) {
        prefs |= PREFER_REP;
    }

    return prefs;
}


/* Check requested MIME type */
struct mime_type_t *get_accept_type(const char **hdr, struct mime_type_t *types)
{
    struct mime_type_t *ret = NULL;
    struct accept *e, *enc = parse_accept(hdr);

    for (e = enc; e && e->token; e++) {
        if (!ret && e->qual > 0.0) {
            struct mime_type_t *m;

            for (m = types; !ret && m->content_type; m++) {
                if (is_mediatype(e->token, m->content_type)) ret = m;
            }
        }

        free(e->token);
    }
    if (enc) free(enc);

    return ret;
}


static void add_privs(int rights, unsigned flags,
                      xmlNodePtr parent, xmlNodePtr root, xmlNsPtr *ns);


/* Ensure that we have a given namespace.  If it doesn't exist in what we
 * parsed in the request, create it and attach to 'node'.
 */
int ensure_ns(xmlNsPtr *respNs, int ns, xmlNodePtr node,
              const char *url, const char *prefix)
{
    if (!respNs[ns]) {
        xmlNsPtr nsDef;
        char myprefix[20];

        /* Search for existing namespace using our prefix */
        for (nsDef = node->nsDef; nsDef; nsDef = nsDef->next) {
            if ((!nsDef->prefix && !prefix) ||
                (nsDef->prefix && prefix &&
                 !strcmp((const char *) nsDef->prefix, prefix))) break;
        }

        if (nsDef) {
            /* Prefix is already used - generate a new one */
            snprintf(myprefix, sizeof(myprefix), "X%X", strhash(url) & 0xffff);
            prefix = myprefix;
        }

        respNs[ns] = xmlNewNs(node, BAD_CAST url, BAD_CAST prefix);
    }

    /* XXX  check for errors */
    return 0;
}


/* Add namespaces declared in the request to our root node and Ns array */
static int xml_add_ns(xmlNodePtr req, xmlNsPtr *respNs, xmlNodePtr root)
{
    for (; req; req = req->next) {
        if (req->type == XML_ELEMENT_NODE) {
            xmlNsPtr nsDef;

            for (nsDef = req->nsDef; nsDef; nsDef = nsDef->next) {
                if (!xmlStrcmp(nsDef->href, BAD_CAST XML_NS_DAV))
                    ensure_ns(respNs, NS_DAV, root,
                              (const char *) nsDef->href,
                              (const char *) nsDef->prefix);
                else if (!xmlStrcmp(nsDef->href, BAD_CAST XML_NS_CALDAV))
                    ensure_ns(respNs, NS_CALDAV, root,
                              (const char *) nsDef->href,
                              (const char *) nsDef->prefix);
                else if (!xmlStrcmp(nsDef->href, BAD_CAST XML_NS_CARDDAV))
                    ensure_ns(respNs, NS_CARDDAV, root,
                              (const char *) nsDef->href,
                              (const char *) nsDef->prefix);
                else if (!xmlStrcmp(nsDef->href, BAD_CAST XML_NS_CS))
                    ensure_ns(respNs, NS_CS, root,
                              (const char *) nsDef->href,
                              (const char *) nsDef->prefix);
                else if (!xmlStrcmp(nsDef->href, BAD_CAST XML_NS_MECOM))
                    ensure_ns(respNs, NS_MECOM, root,
                              (const char *) nsDef->href,
                              (const char *) nsDef->prefix);
                else if (!xmlStrcmp(nsDef->href, BAD_CAST XML_NS_MOBME))
                    ensure_ns(respNs, NS_MOBME, root,
                              (const char *) nsDef->href,
                              (const char *) nsDef->prefix);
                else if (!xmlStrcmp(nsDef->href, BAD_CAST XML_NS_CYRUS))
                    ensure_ns(respNs, NS_CYRUS, root,
                              (const char *) nsDef->href,
                              (const char *) nsDef->prefix);
                else
                    xmlNewNs(root, nsDef->href, nsDef->prefix);
            }
        }

        xml_add_ns(req->children, respNs, root);
    }

    /* XXX  check for errors */
    return 0;
}


/* Initialize an XML tree for a property response */
xmlNodePtr init_xml_response(const char *resp, int ns,
                             xmlNodePtr req, xmlNsPtr *respNs)
{
    /* Start construction of our XML response tree */
    xmlDocPtr doc = xmlNewDoc(BAD_CAST "1.0");
    xmlNodePtr root = NULL;

    if (!doc) return NULL;
    if (!(root = xmlNewNode(NULL, BAD_CAST resp))) return NULL;

    xmlDocSetRootElement(doc, root);

    /* Add namespaces from request to our response,
     * creating array of known namespaces that we can reference later.
     */
    memset(respNs, 0, NUM_NAMESPACE * sizeof(xmlNsPtr));
    xml_add_ns(req, respNs, root);

    /* Set namespace of root node */
    if (ns == NS_REQ_ROOT) xmlSetNs(root, req->ns);
    else {
        ensure_ns(respNs, ns, root,
                  known_namespaces[ns].href, known_namespaces[ns].prefix);
        xmlSetNs(root, respNs[ns]);
    }

    return root;
}

xmlNodePtr xml_add_href(xmlNodePtr parent, xmlNsPtr ns, const char *href)
{
    xmlChar *uri = xmlURIEscapeStr(BAD_CAST href, BAD_CAST ":/?=");
    xmlNodePtr node = xmlNewChild(parent, ns, BAD_CAST "href", uri);

    free(uri);
    return node;
}

xmlNodePtr xml_add_error(xmlNodePtr root, struct error_t *err,
                         xmlNsPtr *avail_ns)
{
    xmlNsPtr ns[NUM_NAMESPACE];
    xmlNodePtr error, node;
    const struct precond_t *precond = &preconds[err->precond];
    unsigned err_ns = NS_DAV;
    const char *resp_desc = "responsedescription";

    if (precond->ns == NS_ISCHED) {
        err_ns = NS_ISCHED;
        resp_desc = "response-description";
    }

    if (!root) {
        error = root = init_xml_response("error", err_ns, NULL, ns);
        avail_ns = ns;
    }
    else error = xmlNewChild(root, NULL, BAD_CAST "error", NULL);

    ensure_ns(avail_ns, precond->ns, root, known_namespaces[precond->ns].href,
              known_namespaces[precond->ns].prefix);
    node = xmlNewChild(error, avail_ns[precond->ns],
                       BAD_CAST precond->name, NULL);

    switch (err->precond) {
    case DAV_NEED_PRIVS:
        if (err->resource && err->rights) {
            unsigned flags = 0;
            size_t rlen = strlen(err->resource);
            const char *p = err->resource + rlen;

            node = xmlNewChild(node, NULL, BAD_CAST "resource", NULL);
            xml_add_href(node, NULL, err->resource);

            if (rlen > 6 && !strcmp(p-6, SCHED_INBOX))
                flags = PRIV_INBOX;
            else if (rlen > 7 && !strcmp(p-7, SCHED_OUTBOX))
                flags = PRIV_OUTBOX;

            add_privs(err->rights, flags, node, root, avail_ns);
        }
        break;

    default:
        if (err->node) xmlAddChild(node, err->node);
        if (err->resource) xml_add_href(node, avail_ns[NS_DAV], err->resource);
        break;
    }

    if (err->desc) {
        xmlNewTextChild(error, NULL, BAD_CAST resp_desc, BAD_CAST err->desc);
    }

    return error;
}


void xml_add_lockdisc(xmlNodePtr node, const char *root, struct dav_data *data)
{
    time_t now = time(NULL);

    if (data->lock_expire > now) {
        xmlNodePtr active, node1;
        char tbuf[30]; /* "Second-" + long int + NUL */

        active = xmlNewChild(node, NULL, BAD_CAST "activelock", NULL);
        node1 = xmlNewChild(active, NULL, BAD_CAST "lockscope", NULL);
        xmlNewChild(node1, NULL, BAD_CAST "exclusive", NULL);

        node1 = xmlNewChild(active, NULL, BAD_CAST "locktype", NULL);
        xmlNewChild(node1, NULL, BAD_CAST "write", NULL);

        xmlNewChild(active, NULL, BAD_CAST "depth", BAD_CAST "0");

        if (data->lock_owner) {
            /* Last char of token signals href (1) or text (0) */
            if (data->lock_token[strlen(data->lock_token)-1] == '1') {
                node1 = xmlNewChild(active, NULL, BAD_CAST "owner", NULL);
                xml_add_href(node1, NULL, data->lock_owner);
            }
            else {
                xmlNewTextChild(active, NULL, BAD_CAST "owner",
                                BAD_CAST data->lock_owner);
            }
        }

        snprintf(tbuf, sizeof(tbuf), "Second-%lu", data->lock_expire - now);
        xmlNewChild(active, NULL, BAD_CAST "timeout", BAD_CAST tbuf);

        node1 = xmlNewChild(active, NULL, BAD_CAST "locktoken", NULL);
        xml_add_href(node1, NULL, data->lock_token);

        node1 = xmlNewChild(active, NULL, BAD_CAST "lockroot", NULL);
        xml_add_href(node1, NULL, root);
    }
}


/* Add a property 'name', of namespace 'ns', with content 'content',
 * and status code/string 'status' to propstat element 'stat'.
 * 'stat' will be created as necessary.
 */
xmlNodePtr xml_add_prop(long status, xmlNsPtr davns,
                        struct propstat *propstat,
                        const xmlChar *name, xmlNsPtr ns,
                        xmlChar *content,
                        unsigned precond)
{
    xmlNodePtr newprop = NULL;

    if (!propstat->root) {
        propstat->root = xmlNewNode(davns, BAD_CAST "propstat");
        xmlNewChild(propstat->root, NULL, BAD_CAST "prop", NULL);
    }

    if (name) newprop = xmlNewTextChild(propstat->root->children,
                                        ns, name, content);
    propstat->status = status;
    propstat->precond = precond;

    return newprop;
}


struct allprop_rock {
    struct propfind_ctx *fctx;
    struct propstat *propstat;
};

/* Add a response tree to 'root' for the specified href and
   either error code or property list */
int xml_add_response(struct propfind_ctx *fctx, long code, unsigned precond,
                     const char *desc, const char *location)
{
    xmlNodePtr resp;

    resp = xmlNewChild(fctx->root, fctx->ns[NS_DAV], BAD_CAST "response", NULL);
    if (!resp) {
        fctx->txn->error.desc = "Unable to add response XML element";
        *fctx->ret = HTTP_SERVER_ERROR;
        return HTTP_SERVER_ERROR;
    }
    xml_add_href(resp, NULL, fctx->req_tgt->path);

    if (code) {
        xmlNewChild(resp, NULL, BAD_CAST "status",
                    BAD_CAST http_statusline(code));

        if (precond) {
            xmlNodePtr error = xmlNewChild(resp, NULL, BAD_CAST "error", NULL);

            xmlNewChild(error, NULL, BAD_CAST preconds[precond].name, NULL);
        }
        if (desc) {
            xmlNewTextChild(resp, NULL,
                            BAD_CAST "errordescription", BAD_CAST desc);
        }
        if (location) {
            xmlNodePtr node = xmlNewChild(resp, NULL, BAD_CAST "location", NULL);

            xml_add_href(node, NULL, location);
        }
    }
    else {
        struct propstat propstat[NUM_PROPSTAT], *stat;
        struct propfind_entry_list *e;
        int i;

        memset(propstat, 0, NUM_PROPSTAT * sizeof(struct propstat));

        /* Process each property in the linked list */
        for (e = fctx->elist; e; e = e->next) {
            int r = HTTP_NOT_FOUND;

            if (e->get) {
                r = 0;

                /* Pre-screen request based on prop flags */
                if (fctx->req_tgt->resource) {
                    if (!(e->flags & PROP_RESOURCE)) r = HTTP_NOT_FOUND;
                }
                else if (!(e->flags & PROP_COLLECTION)) r = HTTP_NOT_FOUND;

                if (!r) {
                    if (fctx->mode == PROPFIND_NAME) {
                        xml_add_prop(HTTP_OK, fctx->ns[NS_DAV],
                                     &propstat[PROPSTAT_OK],
                                     e->name, e->ns, NULL, 0);
                    }
                    else {
                        r = e->get(e->name, e->ns, fctx,
                                   e->prop, resp, propstat, e->rock);
                    }
                }
            }

            switch (r) {
            case 0:
            case HTTP_OK:
                /* Nothing to do - property handled in callback */
                break;

            case HTTP_UNAUTHORIZED:
                xml_add_prop(HTTP_UNAUTHORIZED, fctx->ns[NS_DAV],
                             &propstat[PROPSTAT_UNAUTH],
                             e->name, e->ns, NULL, 0);
                break;

            case HTTP_FORBIDDEN:
                xml_add_prop(HTTP_FORBIDDEN, fctx->ns[NS_DAV],
                             &propstat[PROPSTAT_FORBID],
                             e->name, e->ns, NULL, 0);
                break;

            case HTTP_NOT_FOUND:
                if (!(fctx->prefer & PREFER_MIN)) {
                    xml_add_prop(HTTP_NOT_FOUND, fctx->ns[NS_DAV],
                                 &propstat[PROPSTAT_NOTFOUND],
                                 e->name, e->ns, NULL, 0);
                }
                break;

            default:
                xml_add_prop(r, fctx->ns[NS_DAV], &propstat[PROPSTAT_ERROR],
                             e->name, e->ns, NULL, 0);
                break;

            }
        }

        /* Process dead properties for allprop/propname */
        if (fctx->mailbox && !fctx->req_tgt->resource &&
            (fctx->mode == PROPFIND_ALL || fctx->mode == PROPFIND_NAME)) {
            struct allprop_rock arock = { fctx, propstat };

            annotatemore_findall(fctx->mailbox->name, 0, "*", /*modseq*/0,
                                 allprop_cb, &arock, /*flags*/0);
        }

        /* Check if we have any propstat elements */
        for (i = 0; i < NUM_PROPSTAT && !propstat[i].root; i++);
        if (i == NUM_PROPSTAT) {
            /* Add an empty propstat 200 */
            xml_add_prop(HTTP_OK, fctx->ns[NS_DAV],
                         &propstat[PROPSTAT_OK], NULL, NULL, NULL, 0);
        }

        /* Add status and optional error to the propstat elements
           and then add them to response element */
        for (i = 0; i < NUM_PROPSTAT; i++) {
            stat = &propstat[i];

            if (stat->root) {
                xmlNewChild(stat->root, NULL, BAD_CAST "status",
                            BAD_CAST http_statusline(stat->status));
                if (stat->precond) {
                    struct error_t error = { NULL, stat->precond, NULL, NULL, 0 };
                    xml_add_error(stat->root, &error, fctx->ns);
                }

                xmlAddChild(resp, stat->root);
            }
        }
    }

    fctx->record = NULL;

    return 0;
}


/* Helper function to prescreen/fetch resource data */
int propfind_getdata(const xmlChar *name, xmlNsPtr ns,
                     struct propfind_ctx *fctx,
                     xmlNodePtr prop, struct propstat propstat[],
                     struct mime_type_t *mime_types, int precond,
                     const char *data, unsigned long datalen)
{
    int ret = 0;
    xmlChar *type, *ver = NULL;
    struct mime_type_t *mime;

    type = xmlGetProp(prop, BAD_CAST "content-type");
    if (type) ver = xmlGetProp(prop, BAD_CAST "version");

    /* Check/find requested MIME type */
    for (mime = mime_types; type && mime->content_type; mime++) {
        if (is_mediatype((const char *) type, mime->content_type)) {
            if (ver &&
                (!mime->version || xmlStrcmp(ver, BAD_CAST mime->version))) {
                continue;
            }
            break;
        }
    }

    if (!propstat) {
        /* Prescreen "property" request */
        if (!mime->content_type) {
            fctx->txn->error.precond = precond;
            ret = *fctx->ret = HTTP_FORBIDDEN;
        }
    }
    else {
        /* Add "property" */
        char *freeme = NULL;

        prop = xml_add_prop(HTTP_OK, fctx->ns[NS_DAV],
                            &propstat[PROPSTAT_OK], name, ns, NULL, 0);

        if (mime != mime_types) {
            /* Not the storage format - convert into requested MIME type */
            struct buf inbuf, *outbuf;

            if (!fctx->obj) {
                buf_init_ro(&inbuf, data, datalen);
                fctx->obj = mime_types->to_object(&inbuf);
                buf_free(&inbuf);
            }

            outbuf = mime->from_object(fctx->obj);
            datalen = buf_len(outbuf);
            data = freeme = buf_release(outbuf);
            buf_destroy(outbuf);
        }

        if (type) {
            xmlSetProp(prop, BAD_CAST "content-type", type);
            if (ver) xmlSetProp(prop, BAD_CAST "version", ver);
        }

        xmlAddChild(prop,
                    xmlNewCDataBlock(fctx->root->doc, BAD_CAST data, datalen));

        fctx->flags.fetcheddata = 1;

        if (freeme) free(freeme);
    }

    if (type) xmlFree(type);
    if (ver) xmlFree(ver);

    return ret;
}


/* Callback to fetch DAV:creationdate */
int propfind_creationdate(const xmlChar *name, xmlNsPtr ns,
                          struct propfind_ctx *fctx,
                          xmlNodePtr prop __attribute__((unused)),
                          xmlNodePtr resp __attribute__((unused)),
                          struct propstat propstat[],
                          void *rock __attribute__((unused)))
{
    time_t t = 0;
    char datestr[RFC3339_DATETIME_MAX];

    if (fctx->data) {
        struct dav_data *ddata = (struct dav_data *) fctx->data;

        t = ddata->creationdate;
    }
    else if (fctx->mailbox) {
        struct stat sbuf;

        fstat(fctx->mailbox->header_fd, &sbuf);

        t = sbuf.st_ctime;
    }

    if (!t) return HTTP_NOT_FOUND;

    time_to_rfc3339(t, datestr, RFC3339_DATETIME_MAX);

    xml_add_prop(HTTP_OK, fctx->ns[NS_DAV], &propstat[PROPSTAT_OK],
                 name, ns, BAD_CAST datestr, 0);

    return 0;
}


/* Callback to fetch DAV:displayname for principals */
static int propfind_principalname(const xmlChar *name, xmlNsPtr ns,
                                  struct propfind_ctx *fctx,
                                  xmlNodePtr prop __attribute__((unused)),
                                  xmlNodePtr resp __attribute__((unused)),
                                  struct propstat propstat[],
                                  void *rock __attribute__((unused)))
{
    /* XXX  Do LDAP/SQL lookup here */
    buf_reset(&fctx->buf);

    if (fctx->req_tgt->userid) {
        const char *annotname = DAV_ANNOT_NS "<" XML_NS_DAV ">displayname";
        char *mailboxname = caldav_mboxname(fctx->req_tgt->userid, NULL);
        int r = annotatemore_lookupmask(mailboxname, annotname,
                                        fctx->req_tgt->userid, &fctx->buf);
        free(mailboxname);
        if (r || !buf_len(&fctx->buf)) {
            buf_printf(&fctx->buf, "%s", fctx->req_tgt->userid);
        }
    }
    else {
        buf_printf(&fctx->buf, "no userid");
    }

    xml_add_prop(HTTP_OK, fctx->ns[NS_DAV], &propstat[PROPSTAT_OK],
                 name, ns, BAD_CAST buf_cstring(&fctx->buf), 0);

    return 0;
}


/* Callback to fetch DAV:displayname for collections */
int propfind_collectionname(const xmlChar *name, xmlNsPtr ns,
                            struct propfind_ctx *fctx,
                            xmlNodePtr prop, xmlNodePtr resp,
                            struct propstat propstat[], void *rock)
{
    int r = propfind_fromdb(name, ns, fctx, prop, resp, propstat, rock);

    if (r && fctx->mbentry && !fctx->req_tgt->resource) {
        /* Special case empty displayname -- use last segment of path */
        xmlNodePtr node = xml_add_prop(HTTP_OK, fctx->ns[NS_DAV],
                                       &propstat[PROPSTAT_OK], name, ns, NULL, 0);
        buf_setcstr(&fctx->buf, strrchr(fctx->mbentry->name, '.') + 1);
        xmlAddChild(node, xmlNewCDataBlock(fctx->root->doc,
                                           BAD_CAST buf_cstring(&fctx->buf),
                                           buf_len(&fctx->buf)));
        return 0;
    }

    return r;
}


/* Callback to fetch DAV:getcontentlength */
int propfind_getlength(const xmlChar *name, xmlNsPtr ns,
                       struct propfind_ctx *fctx,
                       xmlNodePtr prop __attribute__((unused)),
                       xmlNodePtr resp __attribute__((unused)),
                       struct propstat propstat[],
                       void *rock __attribute__((unused)))
{
    buf_reset(&fctx->buf);

    if (fctx->record) {
        buf_printf(&fctx->buf, "%u",
                   fctx->record->size - fctx->record->header_size);
    }

    xml_add_prop(HTTP_OK, fctx->ns[NS_DAV], &propstat[PROPSTAT_OK],
                 name, ns, BAD_CAST buf_cstring(&fctx->buf), 0);

    return 0;
}


/* Callback to fetch DAV:getetag */
int propfind_getetag(const xmlChar *name, xmlNsPtr ns,
                     struct propfind_ctx *fctx,
                     xmlNodePtr prop __attribute__((unused)),
                     xmlNodePtr resp __attribute__((unused)),
                     struct propstat propstat[],
                     void *rock __attribute__((unused)))
{
    if (fctx->req_tgt->resource && !fctx->record) return HTTP_NOT_FOUND;
    if (!fctx->mailbox) return HTTP_NOT_FOUND;

    buf_reset(&fctx->buf);

    if (fctx->record) {
        const char *etag;

        fctx->get_validators(fctx->mailbox, fctx->data, fctx->userid,
                             fctx->record, &etag, NULL);
        /* add DQUOTEs */
        buf_printf(&fctx->buf, "\"%s\"", etag);
    }
    else {
        buf_printf(&fctx->buf, "\"%u-%u-%u\"", fctx->mailbox->i.uidvalidity,
                   fctx->mailbox->i.last_uid, fctx->mailbox->i.exists);
    }

    xml_add_prop(HTTP_OK, fctx->ns[NS_DAV], &propstat[PROPSTAT_OK],
                 name, ns, BAD_CAST buf_cstring(&fctx->buf), 0);

    return 0;
}


/* Callback to fetch DAV:getlastmodified */
int propfind_getlastmod(const xmlChar *name, xmlNsPtr ns,
                        struct propfind_ctx *fctx,
                        xmlNodePtr prop __attribute__((unused)),
                        xmlNodePtr resp __attribute__((unused)),
                        struct propstat propstat[],
                        void *rock __attribute__((unused)))
{
    time_t lastmod;

    if (!fctx->mailbox ||
        (fctx->req_tgt->resource && !fctx->record)) return HTTP_NOT_FOUND;

    if (fctx->record) {
        fctx->get_validators(fctx->mailbox, fctx->data, fctx->userid,
                             fctx->record, NULL, &lastmod);
    }
    else {
        lastmod = fctx->mailbox->index_mtime;
    }

    buf_ensure(&fctx->buf, 30);
    httpdate_gen(fctx->buf.s, fctx->buf.alloc, lastmod);

    xml_add_prop(HTTP_OK, fctx->ns[NS_DAV], &propstat[PROPSTAT_OK],
                 name, ns, BAD_CAST fctx->buf.s, 0);

    return 0;
}


/* Callback to fetch DAV:lockdiscovery */
int propfind_lockdisc(const xmlChar *name, xmlNsPtr ns,
                      struct propfind_ctx *fctx,
                      xmlNodePtr prop __attribute__((unused)),
                      xmlNodePtr resp __attribute__((unused)),
                      struct propstat propstat[],
                      void *rock __attribute__((unused)))
{
    xmlNodePtr node = xml_add_prop(HTTP_OK, fctx->ns[NS_DAV],
                                   &propstat[PROPSTAT_OK], name, ns, NULL, 0);

    if (fctx->data) {
        struct dav_data *ddata = (struct dav_data *) fctx->data;

        xml_add_lockdisc(node, fctx->req_tgt->path, ddata);
    }

    return 0;
}


/* Callback to fetch DAV:resourcetype */
static int propfind_restype(const xmlChar *name, xmlNsPtr ns,
                            struct propfind_ctx *fctx,
                            xmlNodePtr prop __attribute__((unused)),
                            xmlNodePtr resp __attribute__((unused)),
                            struct propstat propstat[],
                            void *rock __attribute__((unused)))
{
    xmlNodePtr node = xml_add_prop(HTTP_OK, fctx->ns[NS_DAV],
                                   &propstat[PROPSTAT_OK], name, ns, NULL, 0);

    if (fctx->req_tgt->namespace->id == URL_NS_PRINCIPAL) {
        if (fctx->req_tgt->userid)
            xmlNewChild(node, NULL, BAD_CAST "principal", NULL);
        else
            xmlNewChild(node, NULL, BAD_CAST "collection", NULL);
    }
    else if (!fctx->record) {
        xmlNewChild(node, NULL, BAD_CAST "collection", NULL);

        if (fctx->req_tgt->userid) {
            xmlNewChild(node, NULL, BAD_CAST "notifications", NULL);

            ensure_ns(fctx->ns, NS_CS, resp->parent, XML_NS_CS, "CS");
            xmlNewChild(node, fctx->ns[NS_CS], BAD_CAST "notification", NULL);
        }
    }

    return 0;
}


/* Callback to "write" resourcetype property */
int proppatch_restype(xmlNodePtr prop, unsigned set,
                      struct proppatch_ctx *pctx,
                      struct propstat propstat[],
                      void *rock)
{
    const char *coltype = (const char *) rock;
    unsigned precond = 0;

    if (set && (pctx->txn->meth != METH_PROPPATCH)) {
        /* "Writeable" for MKCOL/MKCALENDAR only */
        xmlNodePtr cur;

        for (cur = prop->children; cur; cur = cur->next) {
            if (cur->type != XML_ELEMENT_NODE) continue;
            /* Make sure we have valid resourcetypes for the collection */
            if (xmlStrcmp(cur->name, BAD_CAST "collection") &&
                (!coltype || xmlStrcmp(cur->name, BAD_CAST coltype))) break;
        }

        if (!cur) {
            /* All resourcetypes are valid */
            xml_add_prop(HTTP_OK, pctx->ns[NS_DAV], &propstat[PROPSTAT_OK],
                         prop->name, prop->ns, NULL, 0);

            return 0;
        }

        /* Invalid resourcetype */
        precond = DAV_VALID_RESTYPE;
    }
    else {
        /* Protected property */
        precond = DAV_PROT_PROP;
    }

    xml_add_prop(HTTP_FORBIDDEN, pctx->ns[NS_DAV], &propstat[PROPSTAT_FORBID],
                 prop->name, prop->ns, NULL, precond);

    *pctx->ret = HTTP_FORBIDDEN;

    return 0;
}


/* Callback to fetch DAV:supportedlock */
int propfind_suplock(const xmlChar *name, xmlNsPtr ns,
                     struct propfind_ctx *fctx,
                     xmlNodePtr prop __attribute__((unused)),
                     xmlNodePtr resp __attribute__((unused)),
                     struct propstat propstat[],
                     void *rock __attribute__((unused)))
{
    xmlNodePtr node = xml_add_prop(HTTP_OK, fctx->ns[NS_DAV],
                                   &propstat[PROPSTAT_OK], name, ns, NULL, 0);

    if (fctx->mailbox && fctx->record) {
        xmlNodePtr entry = xmlNewChild(node, NULL, BAD_CAST "lockentry", NULL);
        xmlNodePtr scope = xmlNewChild(entry, NULL, BAD_CAST "lockscope", NULL);
        xmlNodePtr type = xmlNewChild(entry, NULL, BAD_CAST "locktype", NULL);

        xmlNewChild(scope, NULL, BAD_CAST "exclusive", NULL);
        xmlNewChild(type, NULL, BAD_CAST "write", NULL);
    }

    return 0;
}


/* Callback to fetch DAV:supported-report-set */
int propfind_reportset(const xmlChar *name, xmlNsPtr ns,
                       struct propfind_ctx *fctx,
                       xmlNodePtr prop __attribute__((unused)),
                       xmlNodePtr resp __attribute__((unused)),
                       struct propstat propstat[],
                       void *rock)
{
    xmlNodePtr top, node;
    const struct report_type_t *report;

    top = xml_add_prop(HTTP_OK, fctx->ns[NS_DAV], &propstat[PROPSTAT_OK],
                       name, ns, NULL, 0);

    for (report = (const struct report_type_t *) rock;
         report && report->name; report++) {
        node = xmlNewChild(top, NULL, BAD_CAST "supported-report", NULL);
        node = xmlNewChild(node, NULL, BAD_CAST "report", NULL);

        ensure_ns(fctx->ns, report->ns, resp->parent,
                  known_namespaces[report->ns].href,
                  known_namespaces[report->ns].prefix);
        xmlNewChild(node, fctx->ns[report->ns], BAD_CAST report->name, NULL);
    }

    return 0;
}


/* Callback to fetch *DAV:supported-collection-set */
int propfind_collationset(const xmlChar *name, xmlNsPtr ns,
                          struct propfind_ctx *fctx,
                          xmlNodePtr prop __attribute__((unused)),
                          xmlNodePtr resp __attribute__((unused)),
                          struct propstat propstat[],
                          void *rock __attribute__((unused)))
{
    xmlNodePtr top;
    const struct collation_t *col;

    top = xml_add_prop(HTTP_OK, fctx->ns[NS_DAV], &propstat[PROPSTAT_OK],
                       name, ns, NULL, 0);

    for (col = dav_collations; col->name; col++) {
        xmlNewChild(top, NULL, BAD_CAST "supported-collation", BAD_CAST col->name);
    }

    return 0;
}


/* Callback to fetch DAV:alternate-URI-set */
static int propfind_alturiset(const xmlChar *name, xmlNsPtr ns,
                              struct propfind_ctx *fctx,
                              xmlNodePtr prop __attribute__((unused)),
                              xmlNodePtr resp __attribute__((unused)),
                              struct propstat propstat[],
                              void *rock __attribute__((unused)))
{
    xml_add_prop(HTTP_OK, fctx->ns[NS_DAV],
                 &propstat[PROPSTAT_OK], name, ns, NULL, 0);

    return 0;
}


/* Callback to fetch DAV:principal-URL */
int propfind_principalurl(const xmlChar *name, xmlNsPtr ns,
                          struct propfind_ctx *fctx,
                          xmlNodePtr prop,
                          xmlNodePtr resp __attribute__((unused)),
                          struct propstat propstat[],
                          void *rock)
{
    xmlNodePtr node = xml_add_prop(HTTP_OK, fctx->ns[NS_DAV],
                                   &propstat[PROPSTAT_OK], name, ns, NULL, 0);
    const char *userid = rock ? (const char *) rock : fctx->req_tgt->userid;

    if (userid) {
        buf_reset(&fctx->buf);

        if (strchr(userid, '@') || !httpd_extradomain) {
            buf_printf(&fctx->buf, "%s/%s/%s/", namespace_principal.prefix,
                       USER_COLLECTION_PREFIX, userid);
        }
        else {
            buf_printf(&fctx->buf, "%s/%s/%s@%s/", namespace_principal.prefix,
                       USER_COLLECTION_PREFIX, userid, httpd_extradomain);
        }

        if ((fctx->mode == PROPFIND_EXPAND) && xmlFirstElementChild(prop)) {
            /* Return properties for this URL */
            expand_property(prop, fctx, &namespace_principal, buf_cstring(&fctx->buf),
                            &principal_parse_path, principal_props, node, 0);
        }
        else {
            /* Return just the URL */
            xml_add_href(node, NULL, buf_cstring(&fctx->buf));
        }
    }

    return 0;
}


/* Callback to fetch DAV:owner */
int propfind_owner(const xmlChar *name, xmlNsPtr ns,
                   struct propfind_ctx *fctx,
                   xmlNodePtr prop,
                   xmlNodePtr resp __attribute__((unused)),
                   struct propstat propstat[],
                   void *rock __attribute__((unused)))
{
    mbname_t *mbname;
    const char *owner;
    int r;

    if (!fctx->mbentry) return HTTP_NOT_FOUND;

    mbname = mbname_from_intname(fctx->mbentry->name);
    owner = mbname_userid(mbname);
    if (!owner) {
        static strarray_t *admins = NULL;

        if (!admins) admins = strarray_split(config_getstring(IMAPOPT_ADMINS),
                                             NULL, STRARRAY_TRIM);

        owner = strarray_nth(admins, 0);
    }

    r = propfind_principalurl(name, ns, fctx,
                              prop, resp, propstat, (void *) owner);

    mbname_free(&mbname);

    return r;
}


/* Add possibly 'abstract' supported-privilege 'priv_name', of namespace 'ns',
 * with description 'desc_str' to node 'root'.  For now, we assume all
 * descriptions are English.
 */
static xmlNodePtr add_suppriv(xmlNodePtr root, const char *priv_name,
                              xmlNsPtr ns, int abstract, const char *desc_str)
{
    xmlNodePtr supp, priv, desc;

    supp = xmlNewChild(root, NULL, BAD_CAST "supported-privilege", NULL);
    priv = xmlNewChild(supp, NULL, BAD_CAST "privilege", NULL);
    xmlNewChild(priv, ns, BAD_CAST priv_name, NULL);
    if (abstract) xmlNewChild(supp, NULL, BAD_CAST "abstract", NULL);
    desc = xmlNewChild(supp, NULL, BAD_CAST "description", BAD_CAST desc_str);
    xmlNodeSetLang(desc, BAD_CAST "en");

    return supp;
}


/* Callback to fetch DAV:supported-privilege-set */
int propfind_supprivset(const xmlChar *name, xmlNsPtr ns,
                        struct propfind_ctx *fctx,
                        xmlNodePtr prop __attribute__((unused)),
                        xmlNodePtr resp,
                        struct propstat propstat[],
                        void *rock __attribute__((unused)))
{
    xmlNodePtr set, all, agg, write;
    unsigned tgt_flags = 0;

    set = xml_add_prop(HTTP_OK, fctx->ns[NS_DAV], &propstat[PROPSTAT_OK],
                       name, ns, NULL, 0);

    all = add_suppriv(set, "all", NULL, 0, "Any operation");

    agg = add_suppriv(all, "read", NULL, 0, "Read any object");
    add_suppriv(agg, "read-current-user-privilege-set", NULL, 1,
                "Read current user privilege set");

    if (fctx->req_tgt->namespace->id == URL_NS_CALENDAR) {
        if (fctx->req_tgt->collection) {
            ensure_ns(fctx->ns, NS_CALDAV, resp->parent, XML_NS_CALDAV, "C");

            if (!strcmp(fctx->req_tgt->collection, SCHED_INBOX))
                tgt_flags = TGT_SCHED_INBOX;
            else if (!strcmp(fctx->req_tgt->collection, SCHED_OUTBOX))
                tgt_flags = TGT_SCHED_OUTBOX;
            else {
                add_suppriv(agg, "read-free-busy", fctx->ns[NS_CALDAV], 0,
                            "Read free/busy time");
            }
        }
    }

    write = add_suppriv(all, "write", NULL, 0, "Write any object");
    add_suppriv(write, "write-content", NULL, 0, "Write resource content");

    agg = add_suppriv(write, "write-properties", NULL, 0, "Write properties");
    ensure_ns(fctx->ns, NS_CYRUS, resp->parent, XML_NS_CYRUS, "CY");
    add_suppriv(agg, "write-properties-collection", fctx->ns[NS_CYRUS], 0,
                "Write properties on a collection");
    add_suppriv(agg, "write-properties-resource", fctx->ns[NS_CYRUS], 0,
                "Write properties on a resource");

    agg = add_suppriv(write, "bind", NULL, 0, "Add new member to collection");
    add_suppriv(agg, "make-collection", fctx->ns[NS_CYRUS], 0,
                "Make new collection");
    add_suppriv(agg, "add-resource", fctx->ns[NS_CYRUS], 0,
                "Add new resource");

    agg = add_suppriv(write, "unbind", NULL, 0,
                         "Remove member from collection");
    add_suppriv(agg, "remove-collection", fctx->ns[NS_CYRUS], 0,
                "Remove collection");
    add_suppriv(agg, "remove-resource", fctx->ns[NS_CYRUS], 0,
                "Remove resource");

    agg = add_suppriv(all, "admin", fctx->ns[NS_CYRUS], 0,
                        "Perform administrative operations");
    add_suppriv(agg, "read-acl", NULL, 1, "Read ACL");
    add_suppriv(agg, "write-acl", NULL, 1, "Write ACL");
    add_suppriv(agg, "unlock", NULL, 1, "Unlock resource");
    add_suppriv(agg, "share", NULL, 1, "Share resource");

    if (tgt_flags == TGT_SCHED_INBOX) {
        agg = add_suppriv(all, "schedule-deliver", fctx->ns[NS_CALDAV], 0,
                          "Deliver scheduling messages");
        add_suppriv(agg, "schedule-deliver-invite", fctx->ns[NS_CALDAV], 0,
                    "Deliver scheduling messages from Organizers");
        add_suppriv(agg, "schedule-deliver-reply", fctx->ns[NS_CALDAV], 0,
                    "Deliver scheduling messages from Attendees");
        add_suppriv(agg, "schedule-query-freebusy", fctx->ns[NS_CALDAV], 0,
                    "Accept free/busy requests");
    }
    else if (tgt_flags == TGT_SCHED_OUTBOX) {
        agg = add_suppriv(all, "schedule-send", fctx->ns[NS_CALDAV], 0,
                          "Send scheduling messages");
        add_suppriv(agg, "schedule-send-invite", fctx->ns[NS_CALDAV], 0,
                    "Send scheduling messages by Organizers");
        add_suppriv(agg, "schedule-send-reply", fctx->ns[NS_CALDAV], 0,
                    "Send scheduling messages by Attendees");
        add_suppriv(agg, "schedule-send-freebusy", fctx->ns[NS_CALDAV], 0,
                    "Submit free/busy requests");
    }

    return 0;
}


static void add_privs(int rights, unsigned flags,
                      xmlNodePtr parent, xmlNodePtr root, xmlNsPtr *ns)
{
    xmlNodePtr priv;
    int do_contained;

    /* DAV:all */
    if ((rights & DACL_ALL) == DACL_ALL &&
        /* DAV:all on CALDAV:schedule-in/outbox MUST include CALDAV:schedule */
        (!(flags & (PRIV_INBOX|PRIV_OUTBOX)) ||
         (rights & DACL_SCHED) == DACL_SCHED)) {
        priv = xmlNewChild(parent, NULL, BAD_CAST "privilege", NULL);
        xmlNewChild(priv, NULL, BAD_CAST "all", NULL);

        if (!(flags & PRIV_CONTAINED)) return;
    }

    /* DAV:read */
    if ((rights & DACL_READ) == DACL_READ) {
        priv = xmlNewChild(parent, NULL, BAD_CAST "privilege", NULL);
        xmlNewChild(priv, NULL, BAD_CAST "read", NULL);
        if (flags & PRIV_IMPLICIT) rights |= DACL_READFB;

        do_contained = (flags & PRIV_CONTAINED);
    }
    else do_contained = 1;

    if (do_contained) {
        if ((rights & DACL_READFB) &&
            /* CALDAV:read-free-busy doesn't apply to CALDAV:sched-in/outbox */
            !(flags & (PRIV_INBOX|PRIV_OUTBOX))) {
            priv = xmlNewChild(parent, NULL, BAD_CAST "privilege", NULL);
            ensure_ns(ns, NS_CALDAV, root, XML_NS_CALDAV, "C");
            xmlNewChild(priv, ns[NS_CALDAV], BAD_CAST  "read-free-busy", NULL);
        }
    }

    /* DAV:write */
    if ((rights & DACL_WRITE) == DACL_WRITE) {
        priv = xmlNewChild(parent, NULL, BAD_CAST "privilege", NULL);
        xmlNewChild(priv, NULL, BAD_CAST "write", NULL);

        do_contained = (flags & PRIV_CONTAINED);
    }
    else do_contained = 1;

    if (do_contained) {
        if (rights & DACL_WRITECONT) {
            priv = xmlNewChild(parent, NULL, BAD_CAST "privilege", NULL);
            xmlNewChild(priv, NULL, BAD_CAST "write-content", NULL);
        }

        if (rights & (DACL_WRITEPROPS|DACL_BIND|DACL_UNBIND)) {
            ensure_ns(ns, NS_CYRUS, root, XML_NS_CYRUS, "CY");

            /* DAV:write-properties */
            if ((rights & DACL_WRITEPROPS) == DACL_WRITEPROPS) {
                priv = xmlNewChild(parent, NULL, BAD_CAST "privilege", NULL);
                xmlNewChild(priv, NULL, BAD_CAST "write-properties", NULL);

                do_contained = (flags & PRIV_CONTAINED);
            }
            else do_contained = 1;

            if (do_contained) {
                if (rights & DACL_PROPCOL) {
                    priv = xmlNewChild(parent, NULL,
                                       BAD_CAST "privilege", NULL);
                    xmlNewChild(priv, ns[NS_CYRUS],
                                BAD_CAST "write-properties-collection", NULL);
                }
                if (rights & DACL_PROPRSRC) {
                    priv = xmlNewChild(parent, NULL,
                                       BAD_CAST "privilege", NULL);
                    xmlNewChild(priv, ns[NS_CYRUS],
                                BAD_CAST "write-properties-resource", NULL);
                }
            }

            /* DAV:bind */
            if ((rights & DACL_BIND) == DACL_BIND) {
                priv = xmlNewChild(parent, NULL, BAD_CAST "privilege", NULL);
                xmlNewChild(priv, NULL, BAD_CAST "bind", NULL);

                do_contained = (flags & PRIV_CONTAINED);
            }
            else do_contained = 1;

            if (do_contained) {
                if (rights & DACL_MKCOL) {
                    priv = xmlNewChild(parent, NULL,
                                       BAD_CAST "privilege", NULL);
                    xmlNewChild(priv, ns[NS_CYRUS],
                                BAD_CAST "make-collection", NULL);
                }
                if (rights & DACL_ADDRSRC) {
                    priv = xmlNewChild(parent, NULL,
                                       BAD_CAST "privilege", NULL);
                    xmlNewChild(priv, ns[NS_CYRUS],
                                BAD_CAST "add-resource", NULL);
                }
            }

            /* DAV:unbind */
            if ((rights & DACL_UNBIND) == DACL_UNBIND) {
                priv = xmlNewChild(parent, NULL, BAD_CAST "privilege", NULL);
                xmlNewChild(priv, NULL, BAD_CAST "unbind", NULL);

                do_contained = (flags & PRIV_CONTAINED);
            }
            else do_contained = 1;

            if (do_contained) {
                if (rights & DACL_RMCOL) {
                    priv = xmlNewChild(parent, NULL,
                                       BAD_CAST "privilege", NULL);
                    xmlNewChild(priv, ns[NS_CYRUS],
                                BAD_CAST "remove-collection", NULL);
                }
                if ((rights & DACL_RMRSRC) == DACL_RMRSRC) {
                    priv = xmlNewChild(parent, NULL,
                                       BAD_CAST "privilege", NULL);
                    xmlNewChild(priv, ns[NS_CYRUS],
                                BAD_CAST "remove-resource", NULL);
                }
            }
        }
    }

    /* CYRUS:admin */
    if (rights & DACL_ADMIN) {
        ensure_ns(ns, NS_CYRUS, root, XML_NS_CYRUS, "CY");
        priv = xmlNewChild(parent, NULL, BAD_CAST "privilege", NULL);
        xmlNewChild(priv, ns[NS_CYRUS], BAD_CAST  "admin", NULL);
    }

    if ((rights & DACL_SCHED) && (flags & (PRIV_INBOX|PRIV_OUTBOX))) {
        struct buf buf = BUF_INITIALIZER;
        size_t len;

        if (flags & PRIV_INBOX) buf_setcstr(&buf, "schedule-deliver");
        else buf_setcstr(&buf, "schedule-send");
        len = buf_len(&buf);

        ensure_ns(ns, NS_CALDAV, root, XML_NS_CALDAV, "C");

        /* CALDAV:schedule */
        if ((rights & DACL_SCHED) == DACL_SCHED) {
            priv = xmlNewChild(parent, NULL, BAD_CAST "privilege", NULL);
            xmlNewChild(priv, ns[NS_CALDAV], BAD_CAST buf_cstring(&buf), NULL);
            
            do_contained = (flags & PRIV_CONTAINED);
        }
        else do_contained = 1;

        if (do_contained) {
            if (rights & DACL_INVITE) {
                buf_truncate(&buf, len);
                buf_appendcstr(&buf, "-invite");
                priv = xmlNewChild(parent, NULL, BAD_CAST "privilege", NULL);
                xmlNewChild(priv, ns[NS_CALDAV],
                            BAD_CAST buf_cstring(&buf), NULL);
            }
            if (rights & DACL_REPLY) {
                buf_truncate(&buf, len);
                buf_appendcstr(&buf, "-reply");
                priv = xmlNewChild(parent, NULL, BAD_CAST "privilege", NULL);
                xmlNewChild(priv, ns[NS_CALDAV],
                            BAD_CAST buf_cstring(&buf), NULL);
            }
            if (rights & DACL_SCHEDFB) {
                if (flags & PRIV_INBOX) buf_setcstr(&buf, "schedule-query");
                else buf_truncate(&buf, len);
                buf_appendcstr(&buf, "-freebusy");
                priv = xmlNewChild(parent, NULL, BAD_CAST "privilege", NULL);
                xmlNewChild(priv, ns[NS_CALDAV],
                            BAD_CAST buf_cstring(&buf), NULL);
            }
        }
    }
}


/* Callback to fetch DAV:current-user-privilege-set */
int propfind_curprivset(const xmlChar *name, xmlNsPtr ns,
                        struct propfind_ctx *fctx,
                        xmlNodePtr prop __attribute__((unused)),
                        xmlNodePtr resp,
                        struct propstat propstat[],
                        void *rock __attribute__((unused)))
{
    int rights;
    unsigned flags = 0;
    xmlNodePtr set;

    if (!fctx->mailbox) return HTTP_NOT_FOUND;
    rights = httpd_myrights(fctx->authstate, fctx->mbentry);
    if ((rights & DACL_READ) != DACL_READ) {
        return HTTP_UNAUTHORIZED;
    }

    /* Add in implicit rights */
    if (fctx->userisadmin) {
        rights |= DACL_ADMIN;
    }
    else if (mboxname_userownsmailbox(httpd_userid, fctx->mailbox->name)) {
        rights |= config_implicitrights;
        /* we always allow admin by the owner in DAV */
        rights |= DACL_ADMIN;
    }

    /* Build the rest of the XML response */
    set = xml_add_prop(HTTP_OK, fctx->ns[NS_DAV], &propstat[PROPSTAT_OK],
                       name, ns, NULL, 0);

    if (!fctx->req_tgt->resource) {
        if (fctx->req_tgt->namespace->id == URL_NS_CALENDAR) {
            flags = PRIV_IMPLICIT;

            if (fctx->req_tgt->collection) {
                if (!strcmp(fctx->req_tgt->collection, SCHED_INBOX))
                    flags = PRIV_INBOX;
                else if (!strcmp(fctx->req_tgt->collection, SCHED_OUTBOX))
                    flags = PRIV_OUTBOX;
            }
        }

        flags += PRIV_CONTAINED;

        add_privs(rights, flags, set, resp->parent, fctx->ns);
    }

    return 0;
}


/* Callback to fetch DAV:acl */
int propfind_acl(const xmlChar *name, xmlNsPtr ns,
                 struct propfind_ctx *fctx,
                 xmlNodePtr prop __attribute__((unused)),
                 xmlNodePtr resp,
                 struct propstat propstat[],
                 void *rock __attribute__((unused)))
{
    xmlNodePtr acl;
    char *aclstr, *userid;
    unsigned flags = 0;

    if (!fctx->mailbox) return HTTP_NOT_FOUND;

    /* owner has implicit admin rights */
    if (!mboxname_userownsmailbox(httpd_userid, fctx->mailbox->name)) {
        int rights = httpd_myrights(fctx->authstate, fctx->mbentry);
        if (!(rights & DACL_ADMIN))
            return HTTP_UNAUTHORIZED;
    }

    if (fctx->req_tgt->namespace->id == URL_NS_CALENDAR) {
        flags = PRIV_IMPLICIT;

        if (fctx->req_tgt->collection) {
            if (!strcmp(fctx->req_tgt->collection, SCHED_INBOX))
                flags = PRIV_INBOX;
            else if (!strcmp(fctx->req_tgt->collection, SCHED_OUTBOX))
                flags = PRIV_OUTBOX;
        }
    }

    /* Start the acl XML response */
    acl = xml_add_prop(HTTP_OK, fctx->ns[NS_DAV], &propstat[PROPSTAT_OK],
                       name, ns, NULL, 0);

    /* Parse the ACL string (userid/rights pairs) */
    userid = aclstr = xstrdup(fctx->mailbox->acl);

    while (userid) {
        int rights;
        char *rightstr, *nextid;
        xmlNodePtr ace, node;
        int deny = 0;

        rightstr = strchr(userid, '\t');
        if (!rightstr) break;
        *rightstr++ = '\0';

        nextid = strchr(rightstr, '\t');
        if (!nextid) break;
        *nextid++ = '\0';

        /* Check for negative rights */
        if (*userid == '-') {
            deny = 1;
            userid++;
        }

        cyrus_acl_strtomask(rightstr, &rights);
        /* XXX and if strtomask fails? */

        /* Add ace XML element for this userid/right pair */
        ace = xmlNewChild(acl, NULL, BAD_CAST "ace", NULL);

        node = xmlNewChild(ace, NULL, BAD_CAST "principal", NULL);
        if (!strcmp(userid, fctx->userid))
            xmlNewChild(node, NULL, BAD_CAST "self", NULL);
        else if (mboxname_userownsmailbox(userid, fctx->mailbox->name)) {
            xmlNewChild(node, NULL, BAD_CAST "owner", NULL);
            /* we always allow admin by the owner in DAV */
            rights |= DACL_ADMIN;
        }
        else if (!strcmp(userid, "anyone"))
            xmlNewChild(node, NULL, BAD_CAST "all", NULL);
        else if (!strcmp(userid, "anonymous"))
            xmlNewChild(node, NULL, BAD_CAST "unauthenticated", NULL);
        else if (!strncmp(userid, "group:", 6)) {
            buf_reset(&fctx->buf);
            buf_printf(&fctx->buf, "%s/%s/%s/", namespace_principal.prefix,
                       GROUP_COLLECTION_PREFIX, userid+6);
            xml_add_href(node, NULL, buf_cstring(&fctx->buf));
        }
        else {
            buf_reset(&fctx->buf);
            buf_printf(&fctx->buf, "%s/%s/%s/", namespace_principal.prefix,
                       USER_COLLECTION_PREFIX, userid);
            xml_add_href(node, NULL, buf_cstring(&fctx->buf));
        }

        node = xmlNewChild(ace, NULL, BAD_CAST (deny ? "deny" : "grant"), NULL);
        add_privs(rights, flags, node, resp->parent, fctx->ns);

        if (fctx->req_tgt->resource) {
            node = xmlNewChild(ace, NULL, BAD_CAST "inherited", NULL);
            buf_reset(&fctx->buf);
            buf_printf(&fctx->buf, "%.*s",
                       (int)(fctx->req_tgt->resource - fctx->req_tgt->path),
                       fctx->req_tgt->path);
            xml_add_href(node, NULL, buf_cstring(&fctx->buf));
        }

        userid = nextid;
    }

    if (aclstr) free(aclstr);

    return 0;
}


/* Callback to fetch DAV:acl-restrictions */
int propfind_aclrestrict(const xmlChar *name, xmlNsPtr ns,
                         struct propfind_ctx *fctx,
                         xmlNodePtr prop __attribute__((unused)),
                         xmlNodePtr resp __attribute__((unused)),
                         struct propstat propstat[],
                         void *rock __attribute__((unused)))
{
    xmlNodePtr node = xml_add_prop(HTTP_OK, fctx->ns[NS_DAV],
                                   &propstat[PROPSTAT_OK], name, ns, NULL, 0);

    xmlNewChild(node, NULL, BAD_CAST "no-invert", NULL);

    return 0;
}


/* Callback to fetch DAV:principal-collection-set */
EXPORTED int propfind_princolset(const xmlChar *name, xmlNsPtr ns,
                                 struct propfind_ctx *fctx,
                                 xmlNodePtr prop __attribute__((unused)),
                                 xmlNodePtr resp __attribute__((unused)),
                                 struct propstat propstat[],
                                 void *rock __attribute__((unused)))
{
    xmlNodePtr node = xml_add_prop(HTTP_OK, fctx->ns[NS_DAV],
                                   &propstat[PROPSTAT_OK], name, ns, NULL, 0);

    buf_reset(&fctx->buf);
    buf_printf(&fctx->buf, "%s/%s/",
               namespace_principal.prefix, USER_COLLECTION_PREFIX);
    xml_add_href(node, NULL, buf_cstring(&fctx->buf));

    return 0;
}


/* Callback to fetch DAV:quota-available-bytes and DAV:quota-used-bytes */
EXPORTED int propfind_quota(const xmlChar *name, xmlNsPtr ns,
                            struct propfind_ctx *fctx,
                            xmlNodePtr prop __attribute__((unused)),
                            xmlNodePtr resp __attribute__((unused)),
                            struct propstat propstat[],
                            void *rock __attribute__((unused)))
{
    static char prevroot[MAX_MAILBOX_BUFFER];
    char foundroot[MAX_MAILBOX_BUFFER], *qr = NULL;

    if (fctx->mailbox) {
        /* Use the quotaroot as specified in mailbox header */
        qr = fctx->mailbox->quotaroot;
    }
    else if (fctx->req_tgt->mbentry) {
        /* Find the quotaroot governing this hierarchy */
        if (quota_findroot(foundroot, sizeof(foundroot),
                           fctx->req_tgt->mbentry->name)) {
            qr = foundroot;
        }
    }

    if (!qr) return HTTP_NOT_FOUND;

    if (!fctx->quota.root ||
        strcmp(fctx->quota.root, qr)) {
        /* Different quotaroot - read it */

        syslog(LOG_DEBUG, "reading quota for '%s'", qr);

        fctx->quota.root = strcpy(prevroot, qr);

        quota_read(&fctx->quota, NULL, 0);
    }

    buf_reset(&fctx->buf);
    if (!xmlStrcmp(name, BAD_CAST "quota-available-bytes")) {
        /* Calculate limit in bytes and subtract usage */
        quota_t limit =
            fctx->quota.limits[QUOTA_STORAGE] * quota_units[QUOTA_STORAGE];

        buf_printf(&fctx->buf, QUOTA_T_FMT,
                   limit - fctx->quota.useds[QUOTA_STORAGE]);
    }
    else if (fctx->record) {
        /* Bytes used by resource */
        buf_printf(&fctx->buf, "%u", fctx->record->size);
    }
    else if (fctx->mailbox) {
        /* Bytes used by calendar collection */
        buf_printf(&fctx->buf, QUOTA_T_FMT,
                   fctx->mailbox->i.quota_mailbox_used);
    }
    else {
        /* Bytes used by entire hierarchy */
        buf_printf(&fctx->buf, QUOTA_T_FMT, fctx->quota.useds[QUOTA_STORAGE]);
    }

    xml_add_prop(HTTP_OK, fctx->ns[NS_DAV], &propstat[PROPSTAT_OK],
                 name, ns, BAD_CAST buf_cstring(&fctx->buf), 0);

    return 0;
}


/* Callback to fetch DAV:current-user-principal */
EXPORTED int propfind_curprin(const xmlChar *name, xmlNsPtr ns,
                              struct propfind_ctx *fctx,
                              xmlNodePtr prop,
                              xmlNodePtr resp,
                              struct propstat propstat[],
                              void *rock __attribute__((unused)))
{
    if (httpd_userid) {
        propfind_principalurl(name, ns, fctx,
                              prop, resp, propstat, httpd_userid);
    }
    else {
        xmlNodePtr node =
            xml_add_prop(HTTP_OK, fctx->ns[NS_DAV],
                         &propstat[PROPSTAT_OK], name, ns, NULL, 0);

        xmlNewChild(node, NULL, BAD_CAST "unauthenticated", NULL);
    }

    return 0;
}


/* Callback to fetch DAV:add-member */
int propfind_addmember(const xmlChar *name, xmlNsPtr ns,
                       struct propfind_ctx *fctx,
                       xmlNodePtr prop __attribute__((unused)),
                       xmlNodePtr resp __attribute__((unused)),
                       struct propstat propstat[],
                       void *rock __attribute__((unused)))
{
    xmlNodePtr node;
    int len;

    if (!fctx->req_tgt->collection ||
        !strcmp(fctx->req_tgt->collection, SCHED_INBOX) ||
        !strcmp(fctx->req_tgt->collection, SCHED_OUTBOX) ||
        (fctx->req_tgt->namespace->id == URL_NS_ADDRESSBOOK &&
         !config_getswitch(IMAPOPT_CARDDAV_ALLOWADDMEMBER))) {
        /* Only allowed on non-scheduling collections */
        return HTTP_NOT_FOUND;
    }

    node = xml_add_prop(HTTP_OK, fctx->ns[NS_DAV], &propstat[PROPSTAT_OK],
                        name, ns, NULL, 0);

    len = fctx->req_tgt->resource ?
        (size_t) (fctx->req_tgt->resource - fctx->req_tgt->path) :
        strlen(fctx->req_tgt->path);
    buf_reset(&fctx->buf);
    buf_printf(&fctx->buf, "%.*s?action=add-member", len, fctx->req_tgt->path);

    xml_add_href(node, NULL, buf_cstring(&fctx->buf));

    return 0;
}


void dav_get_synctoken(struct mailbox *mailbox,
                       struct buf *buf, const char *prefix)
{
    buf_reset(buf);
    buf_printf(buf, "%s%u-" MODSEQ_FMT,
               prefix, mailbox->i.uidvalidity, mailbox->i.highestmodseq);
}

/* Callback to fetch DAV:sync-token and CS:getctag */
int propfind_sync_token(const xmlChar *name, xmlNsPtr ns,
                        struct propfind_ctx *fctx,
                        xmlNodePtr prop __attribute__((unused)),
                        xmlNodePtr resp __attribute__((unused)),
                        struct propstat propstat[],
                        void *rock)
{
    const char *prefix = (const char *) rock;

    if (!fctx->req_tgt->collection || /* until we support sync on cal-home */
        !fctx->mailbox || fctx->record) return HTTP_NOT_FOUND;

    /* not defined on the top-level collection either (aka #calendars) */
    if (!fctx->req_tgt->collection) return HTTP_NOT_FOUND;

    dav_get_synctoken(fctx->mailbox, &fctx->buf, prefix);

    xml_add_prop(HTTP_OK, fctx->ns[NS_DAV], &propstat[PROPSTAT_OK],
                 name, ns, BAD_CAST buf_cstring(&fctx->buf), 0);

    return 0;
}


/* Callback to fetch MC:bulk-requests */
int propfind_bulkrequests(const xmlChar *name, xmlNsPtr ns,
                          struct propfind_ctx *fctx,
                          xmlNodePtr prop __attribute__((unused)),
                          xmlNodePtr resp __attribute__((unused)),
                          struct propstat propstat[],
                          void *rock __attribute__((unused)))
{
    xmlNodePtr node = xml_add_prop(HTTP_OK, fctx->ns[NS_DAV],
                                   &propstat[PROPSTAT_OK], name, ns, NULL, 0);

    if (fctx->req_tgt->collection && !fctx->req_tgt->flags &&
        !fctx->req_tgt->resource) {
        xmlNodePtr type = xmlNewChild(node, NULL, BAD_CAST "simple", NULL);
        xmlNewChild(type, NULL, BAD_CAST "max-resources", NULL);
        xmlNewChild(type, NULL, BAD_CAST "max-bytes", NULL);
#if 0
        type = xmlNewChild(node, NULL, BAD_CAST "crud", NULL);
        xmlNewChild(type, NULL, BAD_CAST "max-resources", NULL);
        xmlNewChild(type, NULL, BAD_CAST "max-bytes", NULL);
#endif
    }

    return 0;
}


/* Callback to fetch properties from resource header */
int propfind_fromhdr(const xmlChar *name, xmlNsPtr ns,
                     struct propfind_ctx *fctx,
                     xmlNodePtr prop __attribute__((unused)),
                     xmlNodePtr resp __attribute__((unused)),
                     struct propstat propstat[],
                     void *rock)
{
    const char *hdrname = (const char *) rock;
    int r = HTTP_NOT_FOUND;

    if (fctx->record &&
        (mailbox_cached_header(hdrname) != BIT32_MAX) &&
        !mailbox_cacherecord(fctx->mailbox, fctx->record)) {
        unsigned size;
        struct protstream *stream;
        hdrcache_t hdrs = NULL;
        const char **hdr;

        size = cacheitem_size(fctx->record, CACHE_HEADERS);
        stream = prot_readmap(cacheitem_base(fctx->record,
                                             CACHE_HEADERS), size);
        hdrs = spool_new_hdrcache();
        spool_fill_hdrcache(stream, NULL, hdrs, NULL);
        prot_free(stream);

        if ((hdr = spool_getheader(hdrs, (const char *) hdrname))) {
            xml_add_prop(HTTP_OK, fctx->ns[NS_DAV], &propstat[PROPSTAT_OK],
                         name, ns, BAD_CAST hdr[0], 0);
            r = 0;
        }

        spool_free_hdrcache(hdrs);
    }

    return r;
}

static struct flaggedresources {
    const char *name;
    int flag;
} fres[] = {
    { "answered", FLAG_ANSWERED },
    { "flagged", FLAG_FLAGGED },
    { "seen", FLAG_SEEN },
    { NULL, 0 } /* last is always NULL */
};

/* Callback to write a property to annotation DB */
static int proppatch_toresource(xmlNodePtr prop, unsigned set,
                         struct proppatch_ctx *pctx,
                         struct propstat propstat[],
                         void *rock __attribute__((unused)))
{
    xmlChar *freeme = NULL;
    annotate_state_t *astate = NULL;
    struct buf value = BUF_INITIALIZER;
    int r = 1; /* default to error */

    /* flags only store "exists" */

    if (!strcmp((const char *)prop->ns->href, XML_NS_SYSFLAG)) {
        struct flaggedresources *frp;
        int isset;
        for (frp = fres; frp->name; frp++) {
            if (strcasecmp((const char *)prop->name, frp->name)) continue;
            r = 0; /* ok to do nothing */
            isset = pctx->record->system_flags & frp->flag;
            if (set) {
                if (isset) goto done;
                pctx->record->system_flags |= frp->flag;
            }
            else {
                if (!isset) goto done;
                pctx->record->system_flags &= ~frp->flag;
            }
            r = mailbox_rewrite_index_record(pctx->mailbox, pctx->record);
            goto done;
        }
        goto done;
    }

    if (!strcmp((const char *)prop->ns->href, XML_NS_USERFLAG)) {
        int userflag = 0;
        int isset;
        r = mailbox_user_flag(pctx->mailbox, (const char *)prop->name, &userflag, 1);
        if (r) goto done;
        isset = pctx->record->user_flags[userflag/32] & (1<<userflag%31);
        if (set) {
            if (isset) goto done;
            pctx->record->user_flags[userflag/32] |= (1<<userflag%31);
        }
        else {
            if (!isset) goto done;
            pctx->record->user_flags[userflag/32] &= ~(1<<userflag%31);
        }
        r = mailbox_rewrite_index_record(pctx->mailbox, pctx->record);
        goto done;
    }

    /* otherwise it's a database annotation */

    buf_reset(&pctx->buf);
    buf_printf(&pctx->buf, DAV_ANNOT_NS "<%s>%s",
               (const char *) prop->ns->href, prop->name);

    if (set) {
        freeme = xmlNodeGetContent(prop);
        buf_init_ro_cstr(&value, (const char *)freeme);
    }

    r = mailbox_get_annotate_state(pctx->mailbox, pctx->record->uid, &astate);
    if (!r) r = annotate_state_writemask(astate, buf_cstring(&pctx->buf), httpd_userid, &value);
    /* we need to rewrite the record to update the modseq because the layering
     * of annotations and mailboxes is broken */
    if (!r) r = mailbox_rewrite_index_record(pctx->mailbox, pctx->record);

 done:

    if (!r) {
        xml_add_prop(HTTP_OK, pctx->ns[NS_DAV], &propstat[PROPSTAT_OK],
                     prop->name, prop->ns, NULL, 0);
    }
    else {
        xml_add_prop(HTTP_SERVER_ERROR, pctx->ns[NS_DAV],
                     &propstat[PROPSTAT_ERROR], prop->name, prop->ns, NULL, 0);
    }

    if (freeme) xmlFree(freeme);

    return 0;
}


/* Callback to read a property from annotation DB */
static int propfind_fromresource(const xmlChar *name, xmlNsPtr ns,
                                 struct propfind_ctx *fctx,
                                 xmlNodePtr prop __attribute__((unused)),
                                 xmlNodePtr resp __attribute__((unused)),
                                 struct propstat propstat[],
                                 void *rock __attribute__((unused)))
{
    struct buf attrib = BUF_INITIALIZER;
    xmlNodePtr node;
    int r = 0; /* default no error */

    if (!strcmp((const char *)ns->href, XML_NS_SYSFLAG)) {
        struct flaggedresources *frp;
        int isset;
        for (frp = fres; frp->name; frp++) {
            if (strcasecmp((const char *)name, frp->name)) continue;
            isset = fctx->record->system_flags & frp->flag;
            if (isset)
                buf_setcstr(&attrib, "1");
            goto done;
        }
        goto done;
    }

    if (!strcmp((const char *)ns->href, XML_NS_USERFLAG)) {
        int userflag = 0;
        int isset;
        r = mailbox_user_flag(fctx->mailbox, (const char *)name, &userflag, 0);
        if (r) goto done;
        isset = fctx->record->user_flags[userflag/32] & (1<<userflag%31);
        if (isset)
            buf_setcstr(&attrib, "1");
        goto done;
    }

    /* otherwise it's a DB annotation */

    buf_reset(&fctx->buf);
    buf_printf(&fctx->buf, DAV_ANNOT_NS "<%s>%s",
               (const char *) ns->href, name);

    r = annotatemore_msg_lookup(fctx->mailbox->name, fctx->record->uid,
                                buf_cstring(&fctx->buf), NULL, &attrib);

done:
    if (r) r = HTTP_SERVER_ERROR;
    else if (!buf_len(&attrib)) r = HTTP_NOT_FOUND;

    if (!r) {
        node = xml_add_prop(HTTP_OK, fctx->ns[NS_DAV], &propstat[PROPSTAT_OK],
                            name, ns, NULL, 0);
        xmlAddChild(node, xmlNewCDataBlock(fctx->root->doc,
                                           BAD_CAST buf_cstring(&attrib),
                                           buf_len(&attrib)));
    }

    buf_free(&attrib);

    return r;
}


/* Callback to read a property from annotation DB */
int propfind_fromdb(const xmlChar *name, xmlNsPtr ns,
                    struct propfind_ctx *fctx,
                    xmlNodePtr prop, xmlNodePtr resp,
                    struct propstat propstat[], void *rock)
{
    struct buf attrib = BUF_INITIALIZER;
    xmlNodePtr node;
    int r = 0;

    if (fctx->req_tgt->resource) {
        if (!fctx->record) return HTTP_NOT_FOUND;
        return propfind_fromresource(name, ns, fctx, prop, resp, propstat, rock);
    }

    buf_reset(&fctx->buf);
    buf_printf(&fctx->buf, DAV_ANNOT_NS "<%s>%s",
               (const char *) ns->href, name);

    if (fctx->mbentry && !fctx->record) {
        r = annotatemore_lookupmask(fctx->mbentry->name,
                                    buf_cstring(&fctx->buf),
                                    httpd_userid, &attrib);
    }

    if (r) return HTTP_SERVER_ERROR;
    if (!buf_len(&attrib)) return HTTP_NOT_FOUND;

    node = xml_add_prop(HTTP_OK, fctx->ns[NS_DAV], &propstat[PROPSTAT_OK],
                        name, ns, NULL, 0);
    xmlAddChild(node, xmlNewCDataBlock(fctx->root->doc,
                                       BAD_CAST buf_cstring(&attrib),
                                       buf_len(&attrib)));

    buf_free(&attrib);

    return 0;
}

/* Callback to write a property to annotation DB */
int proppatch_todb(xmlNodePtr prop, unsigned set,
                   struct proppatch_ctx *pctx,
                   struct propstat propstat[],
                   void *rock)
{
    xmlChar *freeme = NULL;
    annotate_state_t *astate = NULL;
    struct buf value = BUF_INITIALIZER;
    int r;

    if (pctx->txn->req_tgt.resource)
        return proppatch_toresource(prop, set, pctx, propstat, NULL);

    buf_reset(&pctx->buf);
    buf_printf(&pctx->buf, DAV_ANNOT_NS "<%s>%s",
               (const char *) prop->ns->href, prop->name);

    if (set) {
        if (rock) {
            buf_init_ro_cstr(&value, (const char *)rock);
        }
        else {
            freeme = xmlNodeGetContent(prop);
            buf_init_ro_cstr(&value, (const char *)freeme);
        }
    }

    r = mailbox_get_annotate_state(pctx->mailbox, 0, &astate);
    if (!r) r = annotate_state_writemask(astate, buf_cstring(&pctx->buf),
                                         httpd_userid, &value);

    if (!r) {
        xml_add_prop(HTTP_OK, pctx->ns[NS_DAV], &propstat[PROPSTAT_OK],
                     prop->name, prop->ns, NULL, 0);
    }
    else {
        xml_add_prop(HTTP_SERVER_ERROR, pctx->ns[NS_DAV],
                     &propstat[PROPSTAT_ERROR], prop->name, prop->ns, NULL, 0);
    }

    if (freeme) xmlFree(freeme);

    return 0;
}

/* annotatemore_findall callback for adding dead properties (allprop/propname) */
static int allprop_cb(const char *mailbox __attribute__((unused)),
                      uint32_t uid __attribute__((unused)),
                      const char *entry,
                      const char *userid, const struct buf *attrib,
                      const struct annotate_metadata *mdata __attribute__((unused)),
                      void *rock)
{
    struct allprop_rock *arock = (struct allprop_rock *) rock;
    const struct prop_entry *pentry;
    char *href, *name;
    xmlNsPtr ns;
    xmlNodePtr node;

    /* Make sure its a shared entry or the user's private one */
    if (userid && *userid && strcmp(userid, arock->fctx->userid)) return 0;

    /* Split entry into namespace href and name ( <href>name ) */
    buf_setcstr(&arock->fctx->buf, entry + strlen(DAV_ANNOT_NS) + 1);
    href = (char *) buf_cstring(&arock->fctx->buf);
    if ((name = strchr(href, '>'))) *name++ = '\0';
    else if ((name = strchr(href, ':'))) *name++ = '\0';

    /* Look for a match against live properties */
    for (pentry = arock->fctx->lprops;
         pentry->name &&
             (strcmp(name, pentry->name) ||
              strcmp(href, known_namespaces[pentry->ns].href));
         pentry++);

    if (pentry->name &&
        (arock->fctx->mode == PROPFIND_ALL    /* Skip all live properties */
         || (pentry->flags & PROP_ALLPROP)))  /* Skip those already included */
        return 0;

    /* Look for an instance of this namespace in our response */
    ns = hash_lookup(href, arock->fctx->ns_table);
    if (!ns) {
        char prefix[5];
        snprintf(prefix, sizeof(prefix), "X%u", arock->fctx->prefix_count++);
        ns = xmlNewNs(arock->fctx->root, BAD_CAST href, BAD_CAST prefix);
        hash_insert(href, ns, arock->fctx->ns_table);
    }

    /* XXX - can return the same property multiple times with annotate masks! */

    /* Add the dead property to the response */
    node = xml_add_prop(HTTP_OK, arock->fctx->ns[NS_DAV],
                        &arock->propstat[PROPSTAT_OK],
                        BAD_CAST name, ns, NULL, 0);

    if (arock->fctx->mode == PROPFIND_ALL) {
        xmlAddChild(node, xmlNewCDataBlock(arock->fctx->root->doc,
                                           BAD_CAST attrib->s, attrib->len));
    }

    return 0;
}


static int prescreen_prop(const struct prop_entry *entry,
                          xmlNodePtr prop,
                          struct propfind_ctx *fctx)
{
    unsigned allowed = 1;

    if (fctx->req_tgt->resource && !(entry->flags & PROP_RESOURCE)) allowed = 0;
    else if (entry->flags & PROP_PRESCREEN) {
        allowed = !entry->get(prop->name, NULL, fctx,
                              prop, NULL, NULL, entry->rock);
    }

    return allowed;
}


/* Parse the requested properties and create a linked list of fetch callbacks.
 * The list gets reused for each href if Depth > 0
 */
static int preload_proplist(xmlNodePtr proplist, struct propfind_ctx *fctx)
{
    int ret = 0;
    xmlNodePtr prop;
    const struct prop_entry *entry;
    struct propfind_entry_list *tail = NULL;

    switch (fctx->mode) {
    case PROPFIND_ALL:
    case PROPFIND_NAME:
        /* Add live properties for allprop/propname */
        for (entry = fctx->lprops; entry->name; entry++) {
            if (entry->flags & PROP_ALLPROP) {
                /* Pre-screen request based on prop flags */
                int allowed = prescreen_prop(entry, NULL, fctx);

                if (allowed || fctx->mode == PROPFIND_ALL) {
                    struct propfind_entry_list *nentry =
                        xzmalloc(sizeof(struct propfind_entry_list));

                    ensure_ns(fctx->ns, entry->ns, fctx->root,
                              known_namespaces[entry->ns].href,
                              known_namespaces[entry->ns].prefix);

                    nentry->name = xmlStrdup(BAD_CAST entry->name);
                    nentry->ns = fctx->ns[entry->ns];
                    if (allowed) {
                        nentry->flags = entry->flags;
                        nentry->get = entry->get;
                        nentry->prop = NULL;
                        nentry->rock = entry->rock;
                    }

                    /* Append new entry to linked list */
                    if (tail) {
                        tail->next = nentry;
                        tail = nentry;
                    }
                    else tail = fctx->elist = nentry;
                }
            }
        }
        /* Fall through and build hash table of namespaces */
        GCC_FALLTHROUGH

    case PROPFIND_EXPAND:
        /* Add all namespaces attached to the response to our hash table */
        if (!fctx->ns_table->size) {
            xmlNsPtr nsDef;

            construct_hash_table(fctx->ns_table, 10, 1);

            for (nsDef = fctx->root->nsDef; nsDef; nsDef = nsDef->next) {
                hash_insert((const char *) nsDef->href, nsDef, fctx->ns_table);
            }
        }
    }

    /* Iterate through requested properties */
    for (prop = proplist; !*fctx->ret && prop; prop = prop->next) {
        if (prop->type == XML_ELEMENT_NODE) {
            struct propfind_entry_list *nentry;
            xmlChar *name, *namespace = NULL;
            xmlNsPtr ns;
            const char *ns_href;
            unsigned i;

            if (!prop->ns) return HTTP_BAD_REQUEST;

            ns = prop->ns;
            ns_href = (const char *) ns->href;

            if (fctx->mode == PROPFIND_EXPAND) {
                /* Get name/namespace from <property> */
                name = xmlGetProp(prop, BAD_CAST "name");
                namespace = xmlGetProp(prop, BAD_CAST "namespace");

                if (namespace) {
                    ns_href = (const char *) namespace;
                    ns = NULL;
                }
            }
            else {
                /* node IS the property */
                name = xmlStrdup(prop->name);
            }

            /* Look for this namespace in our known array */
            for (i = 0; i < NUM_NAMESPACE; i++) {
                if (!strcmp(ns_href, known_namespaces[i].href)) {
                    ensure_ns(fctx->ns, i, fctx->root,
                              known_namespaces[i].href,
                              known_namespaces[i].prefix);
                    ns = fctx->ns[i];
                    break;
                }
            }

            if (namespace) {
                if (!ns) {
                    /* Look for namespace in hash table */
                    ns = hash_lookup(ns_href, fctx->ns_table);
                    if (!ns) {
                        char prefix[6];
                        snprintf(prefix, sizeof(prefix),
                                 "X%X", strhash(ns_href) & 0xffff);
                        ns = xmlNewNs(fctx->root,
                                      BAD_CAST ns_href, BAD_CAST prefix);
                        hash_insert(ns_href, ns, fctx->ns_table);
                    }
                }
                xmlFree(namespace);
            }

            /* Look for a match against our known properties */
            for (entry = fctx->lprops;
                 entry->name &&
                     (strcmp((const char *) name, entry->name) ||
                      strcmp((const char *) ns->href,
                             known_namespaces[entry->ns].href));
                 entry++);

            /* Skip properties already included by allprop */
            if (fctx->mode == PROPFIND_ALL && (entry->flags & PROP_ALLPROP)) {
                xmlFree(name);
                continue;
            }

            nentry = xzmalloc(sizeof(struct propfind_entry_list));
            nentry->name = name;
            nentry->ns = ns;
            if (entry->name) {
                /* Found a match - Pre-screen request based on prop flags */
                if (prescreen_prop(entry, prop, fctx)) {
                    nentry->flags = entry->flags;
                    nentry->get = entry->get;
                    nentry->prop = prop;
                    nentry->rock = entry->rock;
                }
                ret = *fctx->ret;
            }
            else {
                /* No match, treat as a dead property.
                   Need to look at both collections and resources */
                nentry->flags = PROP_COLLECTION | PROP_RESOURCE;
                nentry->get = propfind_fromdb;
                nentry->prop = NULL;
                nentry->rock = NULL;
            }

            /* Append new entry to linked list */
            if (tail) {
                tail->next = nentry;
                tail = nentry;
            }
            else tail = fctx->elist = nentry;
        }
    }

    return ret;
}


/* Execute the given property patch instructions */
static int do_proppatch(struct proppatch_ctx *pctx, xmlNodePtr instr)
{
    struct propstat propstat[NUM_PROPSTAT];
    int i;

    memset(propstat, 0, NUM_PROPSTAT * sizeof(struct propstat));

    /* Iterate through propertyupdate children */
    for (; instr; instr = instr->next) {
        if (instr->type == XML_ELEMENT_NODE) {
            xmlNodePtr prop;
            unsigned set = 0;

            if (!xmlStrcmp(instr->name, BAD_CAST "set")) set = 1;
            else if ((pctx->txn->meth == METH_PROPPATCH) &&
                     !xmlStrcmp(instr->name, BAD_CAST "remove")) set = 0;
            else {
                syslog(LOG_INFO, "Unknown PROPPATCH instruction");
                pctx->txn->error.desc = "Unknown PROPPATCH instruction";
                return HTTP_BAD_REQUEST;
            }

            /* Find child element */
            for (prop = instr->children;
                 prop && prop->type != XML_ELEMENT_NODE; prop = prop->next);
            if (!prop || xmlStrcmp(prop->name, BAD_CAST "prop")) {
                pctx->txn->error.desc = "Missing prop element";
                return HTTP_BAD_REQUEST;
            }

            /* Iterate through requested properties */
            for (prop = prop->children; prop; prop = prop->next) {
                if (prop->type == XML_ELEMENT_NODE) {
                    const struct prop_entry *entry;

                    /* Look for a match against our known properties */
                    for (entry = pctx->lprops;
                         entry->name &&
                             (strcmp((const char *) prop->name, entry->name) ||
                              !prop->ns ||
                              strcmp((const char *) prop->ns->href,
                                     known_namespaces[entry->ns].href));
                         entry++);

                    if (entry->name) {
                        if (!entry->put) {
                            /* Protected property */
                            xml_add_prop(HTTP_FORBIDDEN, pctx->ns[NS_DAV],
                                         &propstat[PROPSTAT_FORBID],
                                         prop->name, prop->ns, NULL,
                                         DAV_PROT_PROP);
                            *pctx->ret = HTTP_FORBIDDEN;
                        }
                        else {
                            /* Write "live" property */
                            entry->put(prop, set, pctx, propstat, entry->rock);
                        }
                    }
                    else if (!prop->ns) {
                        /* Property with no namespace */
                        xmlNodePtr newprop =
                            xml_add_prop(HTTP_FORBIDDEN, pctx->ns[NS_DAV],
                                         &propstat[PROPSTAT_FORBID],
                                         prop->name, NULL, NULL, 0);
                        xmlSetNs(newprop, NULL);
                        *pctx->ret = HTTP_FORBIDDEN;
                    }
                    else {
                        /* Write "dead" property */
                        proppatch_todb(prop, set, pctx, propstat, NULL);
                    }
                }
            }
        }
    }

    /* One or more of the properties failed */
    if (*pctx->ret && propstat[PROPSTAT_OK].root) {
        /* 200 status must become 424 */
        propstat[PROPSTAT_FAILEDDEP].root = propstat[PROPSTAT_OK].root;
        propstat[PROPSTAT_FAILEDDEP].status = HTTP_FAILED_DEP;
        propstat[PROPSTAT_OK].root = NULL;
    }

    /* Add status and optional error to the propstat elements
       and then add them to the response element */
    for (i = 0; i < NUM_PROPSTAT; i++) {
        struct propstat *stat = &propstat[i];

        if (stat->root) {
            xmlNewChild(stat->root, NULL, BAD_CAST "status",
                        BAD_CAST http_statusline(stat->status));
            if (stat->precond) {
                struct error_t error = { NULL, stat->precond, NULL, NULL, 0 };
                xml_add_error(stat->root, &error, pctx->ns);
            }

            xmlAddChild(pctx->root, stat->root);
        }
    }

    return 0;
}


/* Parse an XML body into a tree */
int parse_xml_body(struct transaction_t *txn, xmlNodePtr *root,
                   const char *spec_type)
{
    const char **hdr;
    xmlDocPtr doc = NULL;
    int r = 0;

    *root = NULL;

    /* Read body */
    txn->req_body.flags |= BODY_DECODE;
    r = http_read_body(httpd_in, httpd_out,
                       txn->req_hdrs, &txn->req_body, &txn->error.desc);
    if (r) {
        txn->flags.conn = CONN_CLOSE;
        return r;
    }

    if (!buf_len(&txn->req_body.payload)) return 0;

    /* Check Content-Type */
    if (!(hdr = spool_getheader(txn->req_hdrs, "Content-Type")) ||
        (!is_mediatype("text/xml", hdr[0]) &&
         !is_mediatype("application/xml", hdr[0]) &&
         !(spec_type && is_mediatype(spec_type, hdr[0])))) {
        txn->error.desc = "This method requires an XML body";
        return HTTP_BAD_MEDIATYPE;
    }

    /* Parse the XML request */
    doc = xmlCtxtReadMemory(txn->conn->xml, buf_cstring(&txn->req_body.payload),
                            buf_len(&txn->req_body.payload), NULL, NULL,
                            XML_PARSE_NOERROR | XML_PARSE_NOWARNING);
    if (!doc) {
        txn->error.desc = "Unable to parse XML body";
        return HTTP_BAD_REQUEST;
    }
    else {
        xmlErrorPtr err = xmlCtxtGetLastError(txn->conn->xml);
        if (err) {
            xmlFreeDoc(doc);
            txn->error.desc = err->message;
            return HTTP_BAD_REQUEST;
        }
    }

    /* Get the root element of the XML request */
    if (!(*root = xmlDocGetRootElement(doc))) {
        xmlFreeDoc(doc);
        txn->error.desc = "Missing root element in request";
        return HTTP_BAD_REQUEST;
    }

    return 0;
}

/* Perform an ACL request
 *
 * preconditions:
 *   DAV:no-ace-conflict
 *   DAV:no-protected-ace-conflict
 *   DAV:no-inherited-ace-conflict
 *   DAV:limited-number-of-aces
 *   DAV:deny-before-grant
 *   DAV:grant-only
 *   DAV:no-invert
 *   DAV:no-abstract
 *   DAV:not-supported-privilege
 *   DAV:missing-required-principal
 *   DAV:recognized-principal
 *   DAV:allowed-principal
 *
 * The standard behavior of the ACL method is to completely replace the existing
 * ACL with the one in the request.  We treat the <deny> element as providing
 * "negative" rights (-identifier) in IMAP-speak.  Additionally, we treat
 * the special DAV identifiers as follows:
 *
 *   <all> == IMAP "anyone"
 *   <unauthenticated> == IMAP "anonymous"
 *   <authenticated> == IMAP "anyone -anonymous"
 */
int meth_acl(struct transaction_t *txn, void *params)
{
    struct meth_params *aparams = (struct meth_params *) params;
    int ret = 0, r, rights;
    xmlDocPtr indoc = NULL;
    xmlNodePtr root, ace;
    struct mailbox *mailbox = NULL;
    struct buf acl = BUF_INITIALIZER;

    /* Response should not be cached */
    txn->flags.cc |= CC_NOCACHE;

    /* Parse the path */
<<<<<<< HEAD
    r = aparams->parse_path(txn->req_uri->path, &txn->req_tgt, &txn->error.desc);
    if (r) {
        if (r == HTTP_MOVED) txn->location = txn->req_tgt.path;
        return r;
    }
=======
    r = dav_parse_req_target(txn, aparams);
    if (r) return r;
>>>>>>> b83a28ce

    /* Make sure method is allowed (only allowed on collections) */
    if (!(txn->req_tgt.allow & ALLOW_ACL)) {
        txn->error.desc = "ACLs can only be set on collections\r\n";
        syslog(LOG_DEBUG, "Tried to set ACL on non-collection");
        return HTTP_NOT_ALLOWED;
    }

    if (!mboxname_userownsmailbox(httpd_userid, txn->req_tgt.mbentry->name)) {
        /* Check ACL for current user */
        rights = httpd_myrights(httpd_authstate, txn->req_tgt.mbentry);
        if (!(rights & DACL_ADMIN)) {
            /* DAV:need-privileges */
            txn->error.precond = DAV_NEED_PRIVS;
            txn->error.resource = txn->req_tgt.path;
            txn->error.rights = DACL_ADMIN;
            return HTTP_NO_PRIVS;
        }
    }

    if (txn->req_tgt.mbentry->server) {
        /* Remote mailbox */
        struct backend *be;

        be = proxy_findserver(txn->req_tgt.mbentry->server,
                              &http_protocol, httpd_userid,
                              &backend_cached, NULL, NULL, httpd_in);
        if (!be) return HTTP_UNAVAILABLE;

        return http_pipe_req_resp(be, txn);
    }

    /* Local Mailbox */

    /* Parse the ACL body */
    ret = parse_xml_body(txn, &root, NULL);
    if (!ret && !root) {
        txn->error.desc = "Missing request body\r\n";
        ret = HTTP_BAD_REQUEST;
    }
    if (ret) goto done;

    indoc = root->doc;

    /* Make sure its an DAV:acl element */
    if (!root->ns || xmlStrcmp(root->ns->href, BAD_CAST XML_NS_DAV) ||
        xmlStrcmp(root->name, BAD_CAST "acl")) {
        txn->error.desc = "Missing DAV:acl element in ACL request";
        ret = HTTP_BAD_REQUEST;
        goto done;
    }

    /* Open mailbox for writing */
    r = mailbox_open_iwl(txn->req_tgt.mbentry->name, &mailbox);
    if (r) {
        syslog(LOG_ERR, "http_mailbox_open(%s) failed: %s",
               txn->req_tgt.mbentry->name, error_message(r));
        txn->error.desc = error_message(r);
        ret = HTTP_SERVER_ERROR;
        goto done;
    }

    /* Parse the DAV:ace elements */
    for (ace = root->children; ace; ace = ace->next) {
        if (ace->type == XML_ELEMENT_NODE) {
            xmlNodePtr child = NULL, prin = NULL, privs = NULL;
            const char *userid = NULL;
            int deny = 0, rights = 0;
            char *freeme = NULL;
            char rightstr[100];
            struct request_target_t tgt;

            for (child = ace->children; child; child = child->next) {
                if (child->type == XML_ELEMENT_NODE) {
                    if (!xmlStrcmp(child->name, BAD_CAST "principal")) {
                        if (prin) {
                            txn->error.desc = "Multiple principals in ACE\r\n";
                            ret = HTTP_BAD_REQUEST;
                            goto done;
                        }

                        for (prin = child->children; prin &&
                             prin->type != XML_ELEMENT_NODE; prin = prin->next);
                        if (!prin) {
                            txn->error.desc = "Empty principal in ACE\r\n";
                            ret = HTTP_BAD_REQUEST;
                            goto done;
                        }
                    }
                    else if (!xmlStrcmp(child->name, BAD_CAST "grant")) {
                        if (privs) {
                            txn->error.desc = "Multiple grant|deny in ACE\r\n";
                            ret = HTTP_BAD_REQUEST;
                            goto done;
                        }

                        for (privs = child->children; privs &&
                             privs->type != XML_ELEMENT_NODE; privs = privs->next);
                    }
                    else if (!xmlStrcmp(child->name, BAD_CAST "deny")) {
                        if (privs) {
                            txn->error.desc = "Multiple grant|deny in ACE\r\n";
                            ret = HTTP_BAD_REQUEST;
                            goto done;
                        }

                        for (privs = child->children; privs &&
                             privs->type != XML_ELEMENT_NODE; privs = privs->next);
                        deny = 1;
                    }
                    else if (!xmlStrcmp(child->name, BAD_CAST "invert")) {
                        /* DAV:no-invert */
                        txn->error.precond = DAV_NO_INVERT;
                        ret = HTTP_FORBIDDEN;
                        goto done;
                    }
                    else {
                        txn->error.desc = "Unknown element in ACE\r\n";
                        ret = HTTP_BAD_REQUEST;
                        goto done;
                    }
                }
            }

            if (!xmlStrcmp(prin->name, BAD_CAST "self")) {
                userid = httpd_userid;
            }
            else if (!xmlStrcmp(prin->name, BAD_CAST "owner")) {
                userid = freeme = mboxname_to_userid(txn->req_tgt.mbentry->name);
            }
            else if (!xmlStrcmp(prin->name, BAD_CAST "all")) {
                userid = "anyone";
            }
            else if (!xmlStrcmp(prin->name, BAD_CAST "authenticated")) {
                if (deny) {
                    /* DAV:grant-only */
                    txn->error.precond = DAV_GRANT_ONLY;
                    ret = HTTP_FORBIDDEN;
                    goto done;
                }
                userid = "\a"; /* flagged for use below */
            }
            else if (!xmlStrcmp(prin->name, BAD_CAST "unauthenticated")) {
                userid = "anonymous";
            }
            else if (!xmlStrcmp(prin->name, BAD_CAST "href")) {
                xmlChar *href = xmlNodeGetContent(prin);
                xmlURIPtr uri;
                const char *errstr = NULL;
                size_t plen = strlen(namespace_principal.prefix);

                uri = parse_uri(METH_UNKNOWN, (const char *) href, 1, &errstr);
                if (uri &&
                    !strncmp(namespace_principal.prefix, uri->path, plen) &&
                    uri->path[plen] == '/') {
                    memset(&tgt, 0, sizeof(struct request_target_t));
                    tgt.namespace = &namespace_principal;
                    /* XXX: there is no doubt that this leaks memory */
                    r = principal_parse_path(uri->path, &tgt, &errstr);
                    if (!r && tgt.userid) userid = tgt.userid;
                }
                if (uri) xmlFreeURI(uri);
                xmlFree(href);
            }

            if (!userid) {
                /* DAV:recognized-principal */
                txn->error.precond = DAV_RECOG_PRINC;
                ret = HTTP_FORBIDDEN;
                free(freeme);
                goto done;
            }

            for (; privs; privs = privs->next) {
                if (privs->type == XML_ELEMENT_NODE) {
                    xmlNodePtr priv = privs->children;
                    for (; priv->type != XML_ELEMENT_NODE; priv = priv->next);

                    if (aparams->acl_ext &&
                        aparams->acl_ext(txn, priv, &rights)) {
                        /* Extension (CalDAV) privileges */
                        if (txn->error.precond) {
                            ret = HTTP_FORBIDDEN;
                            free(freeme);
                            goto done;
                        }
                    }
                    else if (!xmlStrcmp(priv->ns->href,
                                        BAD_CAST XML_NS_DAV)) {
                        /* WebDAV privileges */
                        if (!xmlStrcmp(priv->name,
                                       BAD_CAST "all")) {
                            if (deny)
                                rights |= ACL_FULL; /* wipe EVERYTHING */
                            else
                                rights |= DACL_ALL;
                        }
                        else if (!xmlStrcmp(priv->name,
                                            BAD_CAST "read"))
                            rights |= DACL_READ;
                        else if (!xmlStrcmp(priv->name,
                                            BAD_CAST "write"))
                            rights |= DACL_WRITE;
                        else if (!xmlStrcmp(priv->name,
                                            BAD_CAST "write-content"))
                            rights |= DACL_WRITECONT;
                        else if (!xmlStrcmp(priv->name,
                                            BAD_CAST "write-properties"))
                            rights |= DACL_WRITEPROPS;
                        else if (!xmlStrcmp(priv->name,
                                            BAD_CAST "bind"))
                            rights |= DACL_BIND;
                        else if (!xmlStrcmp(priv->name,
                                            BAD_CAST "unbind"))
                            rights |= DACL_UNBIND;
                        else if (!xmlStrcmp(priv->name,
                                            BAD_CAST "read-current-user-privilege-set")
                                 || !xmlStrcmp(priv->name,
                                               BAD_CAST "read-acl")
                                 || !xmlStrcmp(priv->name,
                                               BAD_CAST "write-acl")
                                 || !xmlStrcmp(priv->name,
                                               BAD_CAST "unlock")
                                 || !xmlStrcmp(priv->name,
                                               BAD_CAST "share")) {
                            /* DAV:no-abstract */
                            txn->error.precond = DAV_NO_ABSTRACT;
                            ret = HTTP_FORBIDDEN;
                            free(freeme);
                            goto done;
                        }
                        else {
                            /* DAV:not-supported-privilege */
                            txn->error.precond = DAV_SUPP_PRIV;
                            ret = HTTP_FORBIDDEN;
                            free(freeme);
                            goto done;
                        }
                    }
                    else if (!xmlStrcmp(priv->ns->href,
                                   BAD_CAST XML_NS_CALDAV)) {
                        if (!xmlStrcmp(priv->name,
                                       BAD_CAST "read-free-busy"))
                            rights |= DACL_READFB;
                        else {
                            /* DAV:not-supported-privilege */
                            txn->error.precond = DAV_SUPP_PRIV;
                            ret = HTTP_FORBIDDEN;
                            free(freeme);
                            goto done;
                        }
                    }
                    else if (!xmlStrcmp(priv->ns->href,
                                   BAD_CAST XML_NS_CYRUS)) {
                        /* Cyrus-specific privileges */
                        if (!xmlStrcmp(priv->name,
                                       BAD_CAST "write-properties-collection"))
                            rights |= DACL_PROPCOL;
                        else if (!xmlStrcmp(priv->name,
                                       BAD_CAST "write-properties-resource"))
                            rights |= DACL_PROPRSRC;
                        else if (!xmlStrcmp(priv->name,
                                       BAD_CAST "make-collection"))
                            rights |= DACL_MKCOL;
                        else if (!xmlStrcmp(priv->name,
                                       BAD_CAST "remove-collection"))
                            rights |= DACL_RMCOL;
                        else if (!xmlStrcmp(priv->name,
                                       BAD_CAST "add-resource"))
                            rights |= DACL_ADDRSRC;
                        else if (!xmlStrcmp(priv->name,
                                       BAD_CAST "remove-resource"))
                            rights |= DACL_RMRSRC;
                        else if (!xmlStrcmp(priv->name,
                                       BAD_CAST "admin"))
                            rights |= DACL_ADMIN;
                        else {
                            /* DAV:not-supported-privilege */
                            txn->error.precond = DAV_SUPP_PRIV;
                            ret = HTTP_FORBIDDEN;
                            free(freeme);
                            goto done;
                        }
                    }
                    else {
                        /* DAV:not-supported-privilege */
                        txn->error.precond = DAV_SUPP_PRIV;
                        ret = HTTP_FORBIDDEN;
                        free(freeme);
                        goto done;
                    }
                }
            }

            /* gotta have something to do! */
            if (rights) {
                cyrus_acl_masktostr(rights, rightstr);

                if (*userid == '\a') {
                    /* authenticated = "anyone -anonymous" */
                    buf_printf(&acl, "anyone\t%s\t-anonymous\t%s\t",
                               rightstr, rightstr);
                }
                else {
                    buf_printf(&acl, "%s%s\t%s\t",
                               deny ? "-" : "", userid, rightstr);
                }
            }

            free(freeme);
        }
    }

    mailbox_set_acl(mailbox, buf_cstring(&acl), 1);
    r = mboxlist_sync_setacls(txn->req_tgt.mbentry->name, buf_cstring(&acl));
    if (r) {
        syslog(LOG_ERR, "mboxlist_sync_setacls(%s) failed: %s",
               txn->req_tgt.mbentry->name, error_message(r));
        txn->error.desc = error_message(r);
        ret = HTTP_SERVER_ERROR;
        goto done;
    }

    response_header(HTTP_OK, txn);

  done:
    buf_free(&acl);
    if (indoc) xmlFreeDoc(indoc);
    mailbox_close(&mailbox);
    return ret;
}


struct move_rock {
    int omlen;
    int nmlen;
    struct buf newname;
    const char *urlprefix;
    xmlNodePtr root;
    xmlNsPtr ns[NUM_NAMESPACE];
};

/* Callback for use by dav_move_collection() to move single collection */
static int move_collection(const mbentry_t *mbentry, void *rock)
{
    struct move_rock *mrock = (struct move_rock *) rock;
    int r = 0;

    buf_truncate(&mrock->newname, mrock->nmlen);
    buf_appendcstr(&mrock->newname, mbentry->name + mrock->omlen);

    if (buf_len(&mrock->newname) >= MAX_MAILBOX_NAME) {
        r = IMAP_MAILBOX_BADNAME;
    }
    else {
        /* Rename mailbox -
           Pretend we're an admin since we already renamed the parent */
        r = mboxlist_renamemailbox(mbentry->name, buf_cstring(&mrock->newname),
                                   NULL /* partition */, 0 /* uidvalidity */,
                                   1 /* admin */, httpd_userid, httpd_authstate,
                                   NULL, 0, 0, 1 /* ignorequota */);
    }

    if (r) {
        struct error_t err = { error_message(r), 0, NULL, NULL, 0 };
        struct buf href = BUF_INITIALIZER;
        xmlNodePtr resp;
        mbname_t *mbname;
        const strarray_t *boxes;
        int n, size, code;

        if (!mrock->root) {
            /* Create new <multistatus> */
            mrock->root =
                init_xml_response("multistatus", NS_DAV, NULL, mrock->ns);
            if (!mrock->root) return HTTP_SERVER_ERROR;
        }

        /* Add new <response> element */
        resp = xmlNewChild(mrock->root, mrock->ns[NS_DAV],
                           BAD_CAST "response", NULL);
        if (!resp) return HTTP_SERVER_ERROR;

        /* Generate href for destination collection */
        mbname = mbname_from_intname(buf_cstring(&mrock->newname));

        buf_setcstr(&href, mrock->urlprefix);

        if (mbname_localpart(mbname)) {
            const char *domain =
                mbname_domain(mbname) ? mbname_domain(mbname) :
                httpd_extradomain;

            buf_printf(&href, "/%s/%s",
                       USER_COLLECTION_PREFIX, mbname_localpart(mbname));
            if (domain) buf_printf(&href, "@%s", domain);
        }
        buf_putc(&href, '/');

        boxes = mbname_boxes(mbname);
        size = strarray_size(boxes);
        for (n = 1; n < size; n++) {
            buf_appendcstr(&href, strarray_nth(boxes, n));
            buf_putc(&href, '/');
        }
        mbname_free(&mbname);

        /* Add <href> element */
        xml_add_href(resp, NULL, buf_cstring(&href));

        /* Determine HTTP response code */
        switch (r) {
        case IMAP_MAILBOX_BADNAME:
            code = HTTP_FORBIDDEN;
            break;

        case IMAP_MAILBOX_EXISTS:
            code = HTTP_PRECOND_FAILED;
            break;

        case IMAP_PERMISSION_DENIED:
            code = HTTP_FORBIDDEN;
            err.precond = DAV_NEED_PRIVS;
            err.rights = DACL_UNBIND;
            err.resource = buf_cstring(&href);
            break;

        default:
            code = HTTP_SERVER_ERROR;
            break;
        }

        /* Add <status> element */
        xmlNewChild(resp, NULL, BAD_CAST "status",
                    BAD_CAST http_statusline(code));

        /* Add <error> element */
        xml_add_error(resp, &err, mrock->ns);

        buf_free(&href);

        /* XXX  Per RFC 4918, we SHOULD continue to move non-children */
    }

    return r;
}

/* Callback for use by dav_move_collection() ro remove a single collection */
static int remove_collection(const mbentry_t *mbentry,
                             void *rock __attribute__((unused)))
{
    int r;

    /* Delete mailbox -
       Pretend we're an admin since we already deleted the parent */
    if (mboxlist_delayed_delete_isenabled()) {
        r = mboxlist_delayed_deletemailbox(mbentry->name, 1, /* admin */
                                           httpd_userid, httpd_authstate,
                                           NULL, 1 /* checkacl */,
                                           0 /* localonly */, 0 /* force */);
    }
    else {
        r = mboxlist_deletemailbox(mbentry->name, 1, /* admin */
                                   httpd_userid, httpd_authstate,
                                   NULL, 1 /* checkacl */,
                                   0 /* localonly */, 0 /* force */);
    }

    return r;
}

static int dav_move_collection(struct transaction_t *txn,
                               struct request_target_t *dest_tgt,
                               int overwrite)
{
    int r = 0, recursive = 1, rights;
    int omlen, nmlen;
    char *oldmailboxname = txn->req_tgt.mbentry->name;
    char *newmailboxname = dest_tgt->mbentry->name;
    struct mboxevent *mboxevent = NULL;

    /* Make sure we're moving within the same user */
    if (!mboxname_same_userid(newmailboxname, oldmailboxname)) {
        txn->error.desc = "Can only move within same user";
        return HTTP_FORBIDDEN;
    }

    /* Check ACL for current user on source mailbox */
    rights = httpd_myrights(httpd_authstate, txn->req_tgt.mbentry);
    if ((rights & DACL_UNBIND) != DACL_UNBIND) {
        /* DAV:need-privileges */
        txn->error.precond = DAV_NEED_PRIVS;
        txn->error.resource = txn->req_tgt.path;
        txn->error.rights = DACL_UNBIND;
        return HTTP_NO_PRIVS;
    }

    if (txn->req_tgt.mbentry->server) {
        /* Remote source mailbox */
        struct backend *be;

        be = proxy_findserver(txn->req_tgt.mbentry->server,
                              &http_protocol, httpd_userid,
                              &backend_cached, NULL, NULL, httpd_in);
        if (!be) return HTTP_UNAVAILABLE;

        return http_pipe_req_resp(be, txn);
    }

    /* Local source mailbox */

    /* If we're renaming something inside of something else,
       don't recursively rename */
    omlen = strlen(oldmailboxname);
    nmlen = strlen(newmailboxname);
    if (omlen < nmlen) {
        if (!strncmp(oldmailboxname, newmailboxname, omlen) &&
            newmailboxname[omlen] == '.') {
            recursive = 0;
        }
    } else {
        if (!strncmp(oldmailboxname, newmailboxname, nmlen) &&
            oldmailboxname[nmlen] == '.') {
            recursive = 0;
        }
    }

    r = mboxlist_createmailboxcheck(newmailboxname, 0, NULL, httpd_userisadmin,
                                    httpd_userid, httpd_authstate,
                                    NULL, NULL, 0 /* force */);

    if (r == IMAP_MAILBOX_EXISTS && overwrite) {
        /* Attempt to delete existing base mailbox */
        overwrite = -1;

        mboxevent = mboxevent_new(EVENT_MAILBOX_DELETE);

        if (mboxlist_delayed_delete_isenabled()) {
            r = mboxlist_delayed_deletemailbox(newmailboxname,
                                               httpd_userisadmin,
                                               httpd_userid, httpd_authstate,
                                               mboxevent, 1 /* checkacl */,
                                               0 /* localonly*/, 0 /* force */);
        }
        else {
            r = mboxlist_deletemailbox(newmailboxname,
                                       httpd_userisadmin,
                                       httpd_userid, httpd_authstate,
                                       mboxevent, 1 /* checkacl */,
                                       0 /* localonly*/, 0 /* force */);
        }

        if (!r) mboxevent_notify(&mboxevent);
        mboxevent_free(&mboxevent);

        /* Attempt to delete all existing submailboxes */
        if (!r && recursive) {
            char nmbn[MAX_MAILBOX_BUFFER];

            strcpy(nmbn, newmailboxname);
            strcat(nmbn, ".");

            r = mboxlist_allmbox(nmbn, remove_collection, NULL, 0);
        }
    }
    if (r) goto done;

    /* Attempt to rename the base mailbox */
    mboxevent = mboxevent_new(EVENT_MAILBOX_RENAME);

    r = mboxlist_renamemailbox(oldmailboxname, newmailboxname,
                               NULL /* partition */, 0 /* uidvalidity */,
                               httpd_userisadmin, httpd_userid, httpd_authstate,
                               mboxevent, 0, 0, 1 /* ignorequota */);

    if (!r) mboxevent_notify(&mboxevent);
    mboxevent_free(&mboxevent);

    /* Attempt to rename all submailboxes */
    if (!r && recursive) {
        char ombn[MAX_MAILBOX_BUFFER];
        struct move_rock mrock =
            { ++omlen, ++nmlen, BUF_INITIALIZER, dest_tgt->namespace->prefix, NULL, {0} };

        strcpy(ombn, oldmailboxname);
        strcat(ombn, ".");

        /* Setup the rock */
        buf_setcstr(&mrock.newname, newmailboxname);
        buf_putc(&mrock.newname, '.');

        r = mboxlist_allmbox(ombn, move_collection, &mrock, 0);
        buf_free(&mrock.newname);

        if (mrock.root) {
            xml_response(HTTP_MULTI_STATUS, txn, mrock.root->doc);
            xmlFreeDoc(mrock.root->doc);
            return 0;
        }
    }

  done:
    switch (r) {
    case 0:
        return (overwrite < 0) ? HTTP_NO_CONTENT : HTTP_CREATED;

    case IMAP_MAILBOX_EXISTS:
        return HTTP_PRECOND_FAILED;

    case IMAP_PERMISSION_DENIED:
        /* DAV:need-privileges */
        txn->error.precond = DAV_NEED_PRIVS;
        txn->error.resource = dest_tgt->path;
        txn->error.rights = (overwrite < 0) ? DACL_UNBIND : DACL_BIND;
        return HTTP_NO_PRIVS;

    default:
        txn->error.desc = error_message(r);
        return HTTP_SERVER_ERROR;
    }
}



/* Perform a COPY/MOVE request
 *
 * preconditions:
 *   *DAV:need-privileges
 */
int meth_copy_move(struct transaction_t *txn, void *params)
{
    struct meth_params *cparams = (struct meth_params *) params;
    int ret = HTTP_CREATED, overwrite = 1, r, precond, rights;
    const char **hdr;
    xmlURIPtr dest_uri;
    static struct request_target_t dest_tgt;  /* Parsed destination URL -
                                                 static for Location resp hdr */
    struct backend *src_be = NULL, *dest_be = NULL;
    struct mailbox *src_mbox = NULL, *dest_mbox = NULL;
    struct dav_data *ddata;
    struct index_record src_rec;
    const char *etag = NULL;
    time_t lastmod = 0;
    unsigned meth_move = (txn->meth == METH_MOVE);
    void *src_davdb = NULL, *dest_davdb = NULL, *obj = NULL;
    struct buf msg_buf = BUF_INITIALIZER, body_buf;

    memset(&dest_tgt, 0, sizeof(struct request_target_t));

    /* Response should not be cached */
    txn->flags.cc |= CC_NOCACHE;

    /* Parse the source path */
<<<<<<< HEAD
    r = cparams->parse_path(txn->req_uri->path, &txn->req_tgt, &txn->error.desc);
    if (r) {
        if (r == HTTP_MOVED) txn->location = txn->req_tgt.path;
        return r;
    }
=======
    r = dav_parse_req_target(txn, cparams);
    if (r) return r;
>>>>>>> b83a28ce

    /* Make sure method is allowed (not allowed on collections yet) */
    if (!(txn->req_tgt.allow & ALLOW_WRITE)) return HTTP_NOT_ALLOWED;

    /* Check for mandatory Destination header */
    if (!(hdr = spool_getheader(txn->req_hdrs, "Destination"))) {
        txn->error.desc = "Missing Destination header";
        return HTTP_BAD_REQUEST;
    }

    /* Parse destination URI */
    if (!(dest_uri = parse_uri(METH_UNKNOWN, hdr[0], 1, &txn->error.desc))) {
        txn->error.desc = "Illegal Destination target URI";
        return HTTP_BAD_REQUEST;
    }

    /* Make sure source and dest resources are NOT the same */
    if (!strcmp(txn->req_uri->path, dest_uri->path)) {
        txn->error.desc = "Source and destination resources are the same";
        ret = HTTP_FORBIDDEN;
        goto done;
    }

    /* Check for COPY/MOVE on collection */
    if (!txn->req_tgt.resource) {
        if (meth_move) {
            /* Use our own entry for dest to suppress lookup in parse_path() */
            dest_tgt.mbentry = mboxlist_entry_create();
        }
        else {
            /* We don't yet handle COPY on collections */
            ret = HTTP_NOT_ALLOWED;
            goto done;
        }
    }

    /* Parse the destination path */
    dest_tgt.namespace = txn->req_tgt.namespace;
    r = cparams->parse_path(dest_uri->path, &dest_tgt, &txn->error.desc);
    if (r) {
        ret = (r == HTTP_MOVED) ? HTTP_FORBIDDEN : r;
        goto done;
    }

    /* Replace cached Destination header with just the absolute path */
    spool_replace_header(xstrdup("Destination"),
                         xstrdup(dest_tgt.path), txn->req_hdrs);

    /* Check for optional Overwrite header */
    if ((hdr = spool_getheader(txn->req_hdrs, "Overwrite")) &&
        !strcmp(hdr[0], "F")) {
        overwrite = 0;
    }

    /* Handle MOVE on collection */
    if (!txn->req_tgt.resource) {
        ret = dav_move_collection(txn, &dest_tgt, overwrite);
        goto done;
    }

    /* Make sure we have a dest resource */
    if (!dest_tgt.resource) {
        txn->error.desc = "No destination resource specified";
        ret = HTTP_BAD_REQUEST;
        goto done;
    }

    /* Check ACL for current user on source mailbox */
    rights = httpd_myrights(httpd_authstate, txn->req_tgt.mbentry);
    if (((rights & DACL_READ) != DACL_READ) ||
        (meth_move && !(rights & DACL_RMRSRC))) {
        /* DAV:need-privileges */
        txn->error.precond = DAV_NEED_PRIVS;
        txn->error.resource = txn->req_tgt.path;
        txn->error.rights =
            (rights & DACL_READ) != DACL_READ ? DACL_READ : DACL_RMRSRC;
        ret = HTTP_NO_PRIVS;
        goto done;
    }

    /* Check ACL for current user on destination */
    rights = httpd_myrights(httpd_authstate, dest_tgt.mbentry);
    if (!(rights & DACL_ADDRSRC) || !(rights & DACL_WRITECONT)) {
        /* DAV:need-privileges */
        txn->error.precond = DAV_NEED_PRIVS;
        txn->error.resource = dest_tgt.path;
        txn->error.rights =
            !(rights & DACL_ADDRSRC) ? DACL_ADDRSRC : DACL_WRITECONT;
        ret = HTTP_NO_PRIVS;
        goto done;
    }

    /* Check we're not copying within the same user */
    if (!meth_move && cparams->copy.uid_conf_precond &&
        mboxname_same_userid(dest_tgt.mbentry->name,
                             txn->req_tgt.mbentry->name)) {
        txn->error.precond = cparams->copy.uid_conf_precond;
        txn->error.desc = "Can not copy resources within same user";
        ret = HTTP_NOT_ALLOWED;
        goto done;
    }

    if (txn->req_tgt.mbentry->server) {
        /* Remote source mailbox */

        if (!dest_tgt.mbentry->server) {
            /* Local destination mailbox */

            /* XXX  Currently only supports standard Murder */
            txn->error.desc = "COPY/MOVE only supported in a standard Murder";
            ret = HTTP_NOT_ALLOWED;
        }
        else if (!(src_be = proxy_findserver(txn->req_tgt.mbentry->server,
                                             &http_protocol, httpd_userid,
                                             &backend_cached, NULL, NULL,
                                             httpd_in))) {
            txn->error.desc = "Unable to connect to source backend";
            ret = HTTP_UNAVAILABLE;
        }
        else if (!(dest_be = proxy_findserver(dest_tgt.mbentry->server,
                                              &http_protocol, httpd_userid,
                                              &backend_cached, NULL, NULL,
                                              httpd_in))) {
            txn->error.desc = "Unable to connect to destination backend";
            ret = HTTP_UNAVAILABLE;
        }
        else if (src_be == dest_be) {
            /* Simply send the COPY to the backend */
            ret = http_pipe_req_resp(src_be, txn);
        }
        else {
            /* This is the harder case: GET from source and PUT on dest */
            ret = http_proxy_copy(src_be, dest_be, txn);
        }

        goto done;
    }
    else if (dest_tgt.mbentry->server) {
        /* Local source and remote destination mailbox */

        /* XXX  Currently only supports standard Murder */
        txn->error.desc = "COPY/MOVE only supported in a standard Murder";
        ret = HTTP_NOT_ALLOWED;
        goto done;
    }

    /* Local source and destination mailboxes */

    if (!strcmp(txn->req_tgt.mbentry->name, dest_tgt.mbentry->name)) {
        /* Same source and destination - Open source mailbox for writing */
        r = mailbox_open_iwl(txn->req_tgt.mbentry->name, &src_mbox);
        dest_mbox = src_mbox;
    }
    else if (meth_move) {
        /* Open source mailbox for writing */
        r = mailbox_open_iwl(txn->req_tgt.mbentry->name, &src_mbox);
    }
    else {
        /* Open source mailbox for reading */
        r = mailbox_open_irl(txn->req_tgt.mbentry->name, &src_mbox);
    }
    if (r) {
        syslog(LOG_ERR, "mailbox_open_i%cl(%s) failed: %s",
               (meth_move ||
                !strcmp(txn->req_tgt.mbentry->name, dest_tgt.mbentry->name)) ?
               'w' : 'r',
               txn->req_tgt.mbentry->name, error_message(r));
        txn->error.desc = error_message(r);
        ret = HTTP_SERVER_ERROR;
        goto done;
    }

    /* Open the DAV DB corresponding to the src mailbox */
    src_davdb = cparams->davdb.open_db(src_mbox);

    /* Find message UID for the source resource */
    cparams->davdb.lookup_resource(src_davdb, txn->req_tgt.mbentry->name,
                                   txn->req_tgt.resource,
                                   (void **) &ddata, 0);
    if (!ddata->rowid) {
        ret = HTTP_NOT_FOUND;
        goto done;
    }

    /* Fetch resource validators */
    r = cparams->get_validators(src_mbox, (void *) ddata, httpd_userid,
                                &src_rec, &etag, &lastmod);
    if (r) {
        txn->error.desc = error_message(r);
        ret = HTTP_SERVER_ERROR;
        goto done;
    }

    /* Check any preconditions on source */
    precond = cparams->check_precond(txn, params, src_mbox,
                                     (void *) ddata, etag, lastmod);

    switch (precond) {
    case HTTP_OK:
        break;

    case HTTP_LOCKED:
        txn->error.precond = DAV_NEED_LOCK_TOKEN;
        txn->error.resource = txn->req_tgt.path;

        GCC_FALLTHROUGH

    default:
        /* We failed a precondition - don't perform the request */
        ret = precond;
        goto done;
    }

    if (src_rec.uid) {
        /* Mapped URL - Load message containing the resource and parse data */
        mailbox_map_record(src_mbox, &src_rec, &msg_buf);
        buf_init_ro(&body_buf, buf_base(&msg_buf) + src_rec.header_size,
                    buf_len(&msg_buf) - src_rec.header_size);
        obj = cparams->mime_types[0].to_object(&body_buf);
    }
    else {
        /* Unmapped URL (empty resource) */
        buf_init_ro_cstr(&body_buf, "");
        obj = &body_buf;
        src_rec.recno = ddata->rowid; /* For deleting DAV record */
    }

    if (dest_mbox != src_mbox) {
        if (!meth_move) {
            /* Done with source mailbox */
            mailbox_unlock_index(src_mbox, NULL);
        }

        /* Open dest mailbox for writing */
        r = mailbox_open_iwl(dest_tgt.mbentry->name, &dest_mbox);
        if (r) {
            syslog(LOG_ERR, "mailbox_open_iwl(%s) failed: %s",
                   dest_tgt.mbentry->name, error_message(r));
            txn->error.desc = error_message(r);
            ret = HTTP_SERVER_ERROR;
            goto done;
        }

        /* Open the DAV DB corresponding to the dest mailbox */
        dest_davdb = cparams->davdb.open_db(dest_mbox);
    }
    else {
        dest_davdb = src_davdb;
    }

    /* Find message UID for the dest resource, if exists */
    cparams->davdb.lookup_resource(dest_davdb, dest_tgt.mbentry->name,
                                   dest_tgt.resource, (void **) &ddata, 0);
    /* XXX  Check errors */

    /* Check any preconditions on destination */
    if (ddata->rowid && !overwrite) {
        /* Don't overwrite the destination resource */
        ret = HTTP_PRECOND_FAILED;
        goto done;
    }

    /* Store the resource at destination */
    ret = cparams->copy.proc(txn, obj,
                             dest_mbox, dest_tgt.resource, dest_davdb, 0);

    if (dest_mbox != src_mbox) {
        /* Done with destination mailbox */
        mailbox_unlock_index(dest_mbox, NULL);
    }

    switch (ret) {
    case HTTP_CREATED:
    case HTTP_NO_CONTENT:
        if (meth_move) {
            /* Expunge the source message */
            if (src_rec.uid) {
                /* Mapped URL */
                src_rec.system_flags |= FLAG_EXPUNGED;
                if ((r = mailbox_rewrite_index_record(src_mbox, &src_rec))) {
                    syslog(LOG_ERR, "expunging src record (%s) failed: %s",
                           txn->req_tgt.mbentry->name, error_message(r));
                    txn->error.desc = error_message(r);
                    ret = HTTP_SERVER_ERROR;
                    goto done;
                }
            }
            else {
                /* Unmapped URL (empty resource) */
                cparams->davdb.delete_resourceLOCKONLY(src_davdb, src_rec.recno);
            }
        }
    }

  done:
    if (ret == HTTP_CREATED) {
        /* Tell client where to find the new resource */
        txn->location = dest_tgt.path;
    }
    else {
        /* Don't confuse client by providing ETag of Destination resource */
        txn->resp_body.etag = NULL;
    }

    if (obj && cparams->mime_types[0].free) cparams->mime_types[0].free(obj);
    if (dest_mbox != src_mbox) {
        if (dest_davdb) cparams->davdb.close_db(dest_davdb);
        if (dest_mbox) mailbox_close(&dest_mbox);
    }
    if (src_davdb) cparams->davdb.close_db(src_davdb);
    if (src_mbox) mailbox_close(&src_mbox);

    buf_free(&msg_buf);
    xmlFreeURI(dest_uri);
    free(dest_tgt.userid);
    mboxlist_entry_free(&dest_tgt.mbentry);

    return ret;
}


struct delete_rock {
    struct transaction_t *txn;
    struct mailbox *mailbox;
    delete_proc_t deletep;
};

static int delete_cb(void *rock, void *data)
{
    struct delete_rock *drock = (struct delete_rock *) rock;
    struct dav_data *ddata = (struct dav_data *) data;
    struct index_record record;
    int r;

    if (!ddata->imap_uid) {
        /* Unmapped URL (empty resource) */
        return 0;
    }

    /* Fetch index record for the resource */
    r = mailbox_find_index_record(drock->mailbox, ddata->imap_uid, &record);
    if (r) {
        drock->txn->error.desc = error_message(r);
        return HTTP_SERVER_ERROR;
    }

    r = drock->deletep(drock->txn, drock->mailbox, &record, data);

    return r;
}

/* Perform a DELETE request */
int meth_delete(struct transaction_t *txn, void *params)
{
    struct meth_params *dparams = (struct meth_params *) params;
    int ret = HTTP_NO_CONTENT, r = 0, precond, rights, needrights;
    struct mboxevent *mboxevent = NULL;
    struct mailbox *mailbox = NULL;
    struct dav_data *ddata;
    struct index_record record;
    const char *etag = NULL;
    time_t lastmod = 0;
    void *davdb = NULL;

    /* Response should not be cached */
    txn->flags.cc |= CC_NOCACHE;

    /* Parse the path */
<<<<<<< HEAD
    r = dparams->parse_path(txn->req_uri->path, &txn->req_tgt, &txn->error.desc);
    if (r) {
        if (r == HTTP_MOVED) txn->location = txn->req_tgt.path;
        return r;
    }
=======
    r = dav_parse_req_target(txn, dparams);
    if (r) return r;
>>>>>>> b83a28ce

    /* Make sure method is allowed */
    if (!(txn->req_tgt.allow & ALLOW_DELETE)) return HTTP_NOT_ALLOWED;

    /* if FastMail sharing, we need to remove ACLs */
    if (config_getswitch(IMAPOPT_FASTMAILSHARING) &&!txn->req_tgt.resource &&
        !mboxname_userownsmailbox(httpd_userid, txn->req_tgt.mbentry->name)) {
        r = mboxlist_setacl(&httpd_namespace, txn->req_tgt.mbentry->name,
                            httpd_userid, /*rights*/NULL, /*isadmin*/1,
                            httpd_userid, httpd_authstate);
        if (r) {
            syslog(LOG_ERR, "meth_delete(%s) failed to remove acl: %s",
                   txn->req_tgt.mbentry->name, error_message(r));
            txn->error.desc = error_message(r);
            return HTTP_SERVER_ERROR;
        }
        return HTTP_OK;
    }

    /* Special case of deleting a shared collection */
    if (!txn->req_tgt.resource && (txn->req_tgt.flags == TGT_DAV_SHARED)) {
        char *inboxname = mboxname_user_mbox(txn->req_tgt.userid, NULL);
        mbentry_t *mbentry = NULL;

        r = http_mlookup(inboxname, &mbentry, NULL);
        if (r) {
            syslog(LOG_ERR, "mlookup(%s) failed: %s",
                   inboxname, error_message(r));
            ret = HTTP_NOT_FOUND;
        }
        else if (mbentry->server) {
            /* Remote mailbox */
            struct backend *be;

            be = proxy_findserver(mbentry->server, &http_protocol, httpd_userid,
                                  &backend_cached, NULL, NULL, httpd_in);
            if (!be) ret = HTTP_UNAVAILABLE;
            else ret = http_pipe_req_resp(be, txn);
        }
        else {
            /* Local Mailbox */
            struct mailbox *mailbox = NULL;

            /* Unsubscribe */
            r = mboxlist_changesub(txn->req_tgt.mbentry->name,
                                   txn->req_tgt.userid,
                                   httpd_authstate, 0 /* remove */, 0, 0);
            if (r) {
                syslog(LOG_ERR, "mboxlist_changesub(%s, %s) failed: %s",
                       txn->req_tgt.mbentry->name, txn->req_tgt.userid,
                       error_message(r));
                txn->error.desc = error_message(r);
                ret = HTTP_SERVER_ERROR;
            }
            else ret = HTTP_NO_CONTENT;

            /* Set invite status to declined */
            r = mailbox_open_iwl(txn->req_tgt.mbentry->name, &mailbox);
            if (r) {
                syslog(LOG_ERR,
                       "IOERROR: failed to open mailbox %s for DELETE share",
                       txn->req_tgt.mbentry->name);
            }
            else {
                annotate_state_t *astate = NULL;

                r = mailbox_get_annotate_state(mailbox, 0, &astate);
                if (!r) {
                    const char *annot =
                        DAV_ANNOT_NS "<" XML_NS_DAV ">invite-status";
                    struct buf value = BUF_INITIALIZER;

                    buf_init_ro_cstr(&value, "invite-declined");
                    r = annotate_state_writemask(astate, annot,
                                                 txn->req_tgt.userid, &value);
                }

                mailbox_close(&mailbox);
            }
        }

        mboxlist_entry_free(&mbentry);
        free(inboxname);

        return ret;
    }

    /* Check ACL for current user */
    rights = httpd_myrights(httpd_authstate, txn->req_tgt.mbentry);
    needrights = txn->req_tgt.resource ? DACL_RMRSRC : DACL_RMCOL;
    if (!(rights & needrights)) {
        /* DAV:need-privileges */
        txn->error.precond = DAV_NEED_PRIVS;
        txn->error.resource = txn->req_tgt.path;
        txn->error.rights = needrights;
        return HTTP_NO_PRIVS;
    }

    if (txn->req_tgt.mbentry->server) {
        /* Remote mailbox */
        struct backend *be;

        be = proxy_findserver(txn->req_tgt.mbentry->server,
                              &http_protocol, httpd_userid,
                              &backend_cached, NULL, NULL, httpd_in);
        if (!be) return HTTP_UNAVAILABLE;

        return http_pipe_req_resp(be, txn);
    }

    /* Local Mailbox */

    if (!txn->req_tgt.resource) {
        /* DELETE collection */

        if (dparams->delete) {
            /* Do special processing on all resources */
            struct delete_rock drock = { txn, NULL, dparams->delete };

            /* Open mailbox for reading */
            r = mailbox_open_irl(txn->req_tgt.mbentry->name, &mailbox);
            if (r) {
                syslog(LOG_ERR, "http_mailbox_open(%s) failed: %s",
                       txn->req_tgt.mbentry->name, error_message(r));
                txn->error.desc = error_message(r);
                return HTTP_SERVER_ERROR;
            }

            /* Open the DAV DB corresponding to the mailbox */
            davdb = dparams->davdb.open_db(mailbox);

            drock.mailbox = mailbox;
            r = dparams->davdb.foreach_resource(davdb, mailbox->name,
                                                  &delete_cb, &drock);
            /* we need the mailbox closed before we delete it */
            mailbox_close(&mailbox);
            if (r) {
                txn->error.desc = error_message(r);
                return HTTP_SERVER_ERROR;
            }
        }

        mboxevent = mboxevent_new(EVENT_MAILBOX_DELETE);

        if (mboxlist_delayed_delete_isenabled()) {
            r = mboxlist_delayed_deletemailbox(txn->req_tgt.mbentry->name,
                                       httpd_userisadmin || httpd_userisproxyadmin,
                                       httpd_userid, httpd_authstate, mboxevent,
                                       /*checkack*/1, /*localonly*/0, /*force*/0);
        }
        else {
            r = mboxlist_deletemailbox(txn->req_tgt.mbentry->name,
                                       httpd_userisadmin || httpd_userisproxyadmin,
                                       httpd_userid, httpd_authstate, mboxevent,
                                       /*checkack*/1, /*localonly*/0, /*force*/0);
        }
        if (r == IMAP_PERMISSION_DENIED) ret = HTTP_FORBIDDEN;
        else if (r == IMAP_MAILBOX_NONEXISTENT) ret = HTTP_NOT_FOUND;
        else if (r) ret = HTTP_SERVER_ERROR;

        goto done;
    }

    /* DELETE resource */

    /* Open mailbox for writing */
    r = mailbox_open_iwl(txn->req_tgt.mbentry->name, &mailbox);
    if (r) {
        syslog(LOG_ERR, "http_mailbox_open(%s) failed: %s",
               txn->req_tgt.mbentry->name, error_message(r));
        txn->error.desc = error_message(r);
        ret = HTTP_SERVER_ERROR;
        goto done;
    }

    /* Open the DAV DB corresponding to the mailbox */
    davdb = dparams->davdb.open_db(mailbox);

    /* Find message UID for the resource, if exists */
    dparams->davdb.lookup_resource(davdb, txn->req_tgt.mbentry->name,
                                   txn->req_tgt.resource, (void **) &ddata, 0);
    if (!ddata->rowid) {
        ret = HTTP_NOT_FOUND;
        goto done;
    }

    /* Fetch resource validators */
    r = dparams->get_validators(mailbox, (void *) ddata, httpd_userid,
                                &record, &etag, &lastmod);
    if (r) {
        txn->error.desc = error_message(r);
        ret = HTTP_SERVER_ERROR;
        goto done;
    }

    /* Check any preconditions */
    precond = dparams->check_precond(txn, params, mailbox,
                                     (void *) ddata, etag, lastmod);

    switch (precond) {
    case HTTP_OK:
        break;

    case HTTP_LOCKED:
        txn->error.precond = DAV_NEED_LOCK_TOKEN;
        txn->error.resource = txn->req_tgt.path;

        GCC_FALLTHROUGH

    default:
        /* We failed a precondition - don't perform the request */
        ret = precond;
        goto done;
    }

    if (record.uid) {
        /* Do any special processing */
        if (dparams->delete) dparams->delete(txn, mailbox, &record, ddata);

        /* Expunge the resource */
        record.system_flags |= FLAG_EXPUNGED;

        mboxevent = mboxevent_new(EVENT_MESSAGE_EXPUNGE);

        r = mailbox_rewrite_index_record(mailbox, &record);

        if (r) {
            syslog(LOG_ERR, "expunging record (%s) failed: %s",
                   txn->req_tgt.mbentry->name, error_message(r));
            txn->error.desc = error_message(r);
            ret = HTTP_SERVER_ERROR;
            goto done;
        }

        mboxevent_extract_record(mboxevent, mailbox, &record);
        mboxevent_extract_mailbox(mboxevent, mailbox);
        mboxevent_set_numunseen(mboxevent, mailbox, -1);
        mboxevent_set_access(mboxevent, NULL, NULL, httpd_userid,
                             txn->req_tgt.mbentry->name, 0);
    }

  done:
    if (davdb) dparams->davdb.close_db(davdb);
    mailbox_close(&mailbox);

    if (!r)
        mboxevent_notify(&mboxevent);
    mboxevent_free(&mboxevent);

    return ret;
}


/* Perform a GET/HEAD request on a DAV resource */
int meth_get_head(struct transaction_t *txn, void *params)
{
    struct meth_params *gparams = (struct meth_params *) params;
    const char **hdr;
    struct mime_type_t *mime = NULL;
    int ret = 0, r = 0, precond, rights;
    const char *data = NULL;
    unsigned long datalen = 0, offset = 0;
    struct buf msg_buf = BUF_INITIALIZER;
    struct resp_body_t *resp_body = &txn->resp_body;
    struct mailbox *mailbox = NULL;
    struct dav_data *ddata;
    struct index_record record;
    const char *etag = NULL;
    time_t lastmod = 0;
    void *davdb = NULL, *obj = NULL;
    char *freeme = NULL;

    /* Parse the path */
<<<<<<< HEAD
    r = gparams->parse_path(txn->req_uri->path, &txn->req_tgt, &txn->error.desc);
    if (r) {
        if (r == HTTP_MOVED) txn->location = txn->req_tgt.path;
        return r;
    }
=======
    r = dav_parse_req_target(txn, gparams);
    if (r) return r;
>>>>>>> b83a28ce

    if (txn->req_tgt.namespace->id == URL_NS_PRINCIPAL) {
        /* Special "principal" */
        if (txn->req_tgt.flags == TGT_SERVER_INFO) return get_server_info(txn);

        /* No content for principals (yet) */
        return HTTP_NO_CONTENT;
    }

    if (!txn->req_tgt.resource) {
        /* Do any collection processing */
        if (gparams->get) return gparams->get(txn, NULL, NULL, NULL, NULL);

        /* We don't handle GET on a collection */
        return HTTP_NO_CONTENT;
    }

    /* Check ACL for current user */
    rights = httpd_myrights(httpd_authstate, txn->req_tgt.mbentry);
    if ((rights & DACL_READ) != DACL_READ) {
        /* DAV:need-privileges */
        txn->error.precond = DAV_NEED_PRIVS;
        txn->error.resource = txn->req_tgt.path;
        txn->error.rights = DACL_READ;
        return HTTP_NO_PRIVS;
    }

    if (gparams->mime_types) {
        /* Check requested MIME type:
           1st entry in gparams->mime_types array MUST be default MIME type */
        if ((hdr = spool_getheader(txn->req_hdrs, "Accept")))
            mime = get_accept_type(hdr, gparams->mime_types);
        else mime = gparams->mime_types;
        if (!mime) return HTTP_NOT_ACCEPTABLE;
    }

    if (txn->req_tgt.mbentry->server) {
        /* Remote mailbox */
        struct backend *be;

        be = proxy_findserver(txn->req_tgt.mbentry->server,
                              &http_protocol, httpd_userid,
                              &backend_cached, NULL, NULL, httpd_in);
        if (!be) return HTTP_UNAVAILABLE;

        return http_pipe_req_resp(be, txn);
    }

    /* Local Mailbox */

    /* Open mailbox for reading */
    r = mailbox_open_irl(txn->req_tgt.mbentry->name, &mailbox);
    if (r) {
        syslog(LOG_ERR, "http_mailbox_open(%s) failed: %s",
               txn->req_tgt.mbentry->name, error_message(r));
        goto done;
    }

    /* Open the DAV DB corresponding to the mailbox */
    davdb = gparams->davdb.open_db(mailbox);

    /* Find message UID for the resource */
    gparams->davdb.lookup_resource(davdb, txn->req_tgt.mbentry->name,
                                   txn->req_tgt.resource, (void **) &ddata, 0);
    if (!ddata->rowid) {
        ret = HTTP_NOT_FOUND;
        goto done;
    }

    /* Fetch resource validators */
    r = gparams->get_validators(mailbox, (void *) ddata, httpd_userid,
                                &record, &etag, &lastmod);
    if (r) {
        txn->error.desc = error_message(r);
        ret = HTTP_SERVER_ERROR;
        goto done;
    }

    txn->flags.ranges = (ddata->imap_uid != 0);

    /* Check any preconditions, including range request */
    precond = gparams->check_precond(txn, params, mailbox,
                                     (void *) ddata, etag, lastmod);

    switch (precond) {
    case HTTP_OK:
    case HTTP_PARTIAL:
    case HTTP_NOT_MODIFIED:
        /* Fill in ETag, Last-Modified, Expires, and Cache-Control */
        resp_body->etag = etag;
        resp_body->lastmod = lastmod;
        resp_body->maxage = 3600;       /* 1 hr */
        txn->flags.cc |= CC_MAXAGE | CC_REVALIDATE;  /* don't use stale data */

        if (precond != HTTP_NOT_MODIFIED && record.uid) break;

        GCC_FALLTHROUGH

    default:
        /* We failed a precondition - don't perform the request */
        ret = precond;
        goto done;
    }

    /* Do any special processing */
    if (gparams->get) {
        ret = gparams->get(txn, mailbox, &record, ddata, &obj);
        if (ret != HTTP_CONTINUE) goto done;

        ret = 0;
    }

    if (mime && !resp_body->type) {
        txn->flags.vary |= VARY_ACCEPT;
        resp_body->type = mime->content_type;
    }

    if (!obj) {
        /* Raw resource - length doesn't include RFC 5322 header */
        offset = record.header_size;
        datalen = record.size - offset;

        if (txn->meth == METH_GET) {
            /* Load message containing the resource */
            r = mailbox_map_record(mailbox, &record, &msg_buf);
            if (r) goto done;

            data = buf_base(&msg_buf) + offset;

            if (mime != gparams->mime_types) {
                /* Not the storage format - create resource object */
                struct buf inbuf;

                buf_init_ro(&inbuf, data, datalen);
                obj = gparams->mime_types[0].to_object(&inbuf);
                buf_free(&inbuf);
            }
        }
    }

    if (obj) {
        /* Convert object into requested MIME type */
        struct buf *outbuf = mime->from_object(obj);

        datalen = buf_len(outbuf);
        if (txn->meth == METH_GET) data = freeme = buf_release(outbuf);
        buf_destroy(outbuf);

        if (gparams->mime_types[0].free) gparams->mime_types[0].free(obj);
    }

    write_body(precond, txn, data, datalen);

    buf_free(&msg_buf);
    free(freeme);

  done:
    if (davdb) gparams->davdb.close_db(davdb);
    if (r) {
        txn->error.desc = error_message(r);
        ret = HTTP_SERVER_ERROR;
    }
    mailbox_close(&mailbox);

    return ret;
}


/* Perform a LOCK request
 *
 * preconditions:
 *   DAV:need-privileges
 *   DAV:no-conflicting-lock
 *   DAV:lock-token-submitted
 */
int meth_lock(struct transaction_t *txn, void *params)
{
    struct meth_params *lparams = (struct meth_params *) params;
    int ret = HTTP_OK, r, precond, rights;
    struct mailbox *mailbox = NULL;
    struct dav_data *ddata;
    struct index_record oldrecord;
    const char *etag;
    time_t lastmod;
    xmlDocPtr indoc = NULL, outdoc = NULL;
    xmlNodePtr root = NULL;
    xmlNsPtr ns[NUM_NAMESPACE];
    xmlChar *owner = NULL;
    time_t now = time(NULL);
    void *davdb = NULL;

    /* XXX  We ignore Depth and Timeout header fields */

    /* Response should not be cached */
    txn->flags.cc |= CC_NOCACHE;

    /* Parse the path */
<<<<<<< HEAD
    r = lparams->parse_path(txn->req_uri->path, &txn->req_tgt, &txn->error.desc);
    if (r) {
        if (r == HTTP_MOVED) txn->location = txn->req_tgt.path;
        return r;
    }
=======
    r = dav_parse_req_target(txn, lparams);
    if (r) return r;
>>>>>>> b83a28ce

    /* Make sure method is allowed (only allowed on resources) */
    if (!(txn->req_tgt.allow & ALLOW_WRITE)) return HTTP_NOT_ALLOWED;

    /* Check ACL for current user */
    rights = httpd_myrights(httpd_authstate, txn->req_tgt.mbentry);
    if (!(rights & DACL_WRITECONT) || !(rights & DACL_ADDRSRC)) {
        /* DAV:need-privileges */
        txn->error.precond = DAV_NEED_PRIVS;
        txn->error.resource = txn->req_tgt.path;
        txn->error.rights =
            !(rights & DACL_WRITECONT) ? DACL_WRITECONT : DACL_ADDRSRC;
        return HTTP_NO_PRIVS;
    }

    if (txn->req_tgt.mbentry->server) {
        /* Remote mailbox */
        struct backend *be;

        be = proxy_findserver(txn->req_tgt.mbentry->server,
                              &http_protocol, httpd_userid,
                              &backend_cached, NULL, NULL, httpd_in);
        if (!be) return HTTP_UNAVAILABLE;

        return http_pipe_req_resp(be, txn);
    }

    /* Local Mailbox */

    /* Open mailbox for reading */
    r = mailbox_open_irl(txn->req_tgt.mbentry->name, &mailbox);
    if (r) {
        syslog(LOG_ERR, "http_mailbox_open(%s) failed: %s",
               txn->req_tgt.mbentry->name, error_message(r));
        txn->error.desc = error_message(r);
        ret = HTTP_SERVER_ERROR;
        goto done;
    }

    /* Open the DAV DB corresponding to the mailbox */
    davdb = lparams->davdb.open_db(mailbox);
    lparams->davdb.begin_transaction(davdb);

    /* Find message UID for the resource, if exists */
    lparams->davdb.lookup_resource(davdb, txn->req_tgt.mbentry->name,
                                   txn->req_tgt.resource, (void *) &ddata, 1);

    /* Fetch resource validators */
    r = lparams->get_validators(mailbox, (void *) ddata, httpd_userid,
                                &oldrecord, &etag, &lastmod);
    if (r) {
        txn->error.desc = error_message(r);
        ret = HTTP_SERVER_ERROR;
        goto done;
    }

    if (!ddata->alive) {
        /* New resource */
        ddata->creationdate = now;
        ddata->mailbox = mailbox->name;
        ddata->resource = txn->req_tgt.resource;
        ddata->imap_uid = 0;
        ddata->lock_expire = 0;
        ddata->alive = 1;
    }

    /* Check any preconditions */
    precond = lparams->check_precond(txn, params, mailbox,
                                     (void *) ddata, etag, lastmod);

    switch (precond) {
    case HTTP_OK:
        break;

    case HTTP_LOCKED:
        if (strcmp(ddata->lock_ownerid, httpd_userid))
            txn->error.precond = DAV_LOCKED;
        else
            txn->error.precond = DAV_NEED_LOCK_TOKEN;
        txn->error.resource = txn->req_tgt.path;

        GCC_FALLTHROUGH

    default:
        /* We failed a precondition - don't perform the request */
        ret = precond;
        goto done;
    }

    if (ddata->lock_expire <= now) {
        /* Create new lock */
        xmlNodePtr node, sub;
        unsigned owner_is_href = 0;

        /* Parse the required body */
        ret = parse_xml_body(txn, &root, NULL);
        if (!ret && !root) {
            txn->error.desc = "Missing request body";
            ret = HTTP_BAD_REQUEST;
        }
        if (ret) goto done;

        /* Make sure its a DAV:lockinfo element */
        indoc = root->doc;
        if (!root->ns || xmlStrcmp(root->ns->href, BAD_CAST XML_NS_DAV) ||
            xmlStrcmp(root->name, BAD_CAST "lockinfo")) {
            txn->error.desc = "Missing DAV:lockinfo element in LOCK request";
            ret = HTTP_BAD_MEDIATYPE;
            goto done;
        }

        /* Parse elements of lockinfo */
        for (node = root->children; node; node = node->next) {
            if (node->type != XML_ELEMENT_NODE) continue;

            if (!xmlStrcmp(node->name, BAD_CAST "lockscope")) {
                /* Find child element of lockscope */
                for (sub = node->children;
                     sub && sub->type != XML_ELEMENT_NODE; sub = sub->next);
                /* Make sure its an exclusive element */
                if (!sub || xmlStrcmp(sub->name, BAD_CAST "exclusive")) {
                    txn->error.desc = "Only exclusive locks are supported";
                    ret = HTTP_BAD_REQUEST;
                    goto done;
                }
            }
            else if (!xmlStrcmp(node->name, BAD_CAST "locktype")) {
                /* Find child element of locktype */
                for (sub = node->children;
                     sub && sub->type != XML_ELEMENT_NODE; sub = sub->next);
                /* Make sure its a write element */
                if (!sub || xmlStrcmp(sub->name, BAD_CAST "write")) {
                    txn->error.desc = "Only write locks are supported";
                    ret = HTTP_BAD_REQUEST;
                    goto done;
                }
            }
            else if (!xmlStrcmp(node->name, BAD_CAST "owner")) {
                /* Find child element of owner */
                for (sub = node->children;
                     sub && sub->type != XML_ELEMENT_NODE; sub = sub->next);
                if (!sub) {
                    owner = xmlNodeGetContent(node);
                }
                /* Make sure its a href element */
                else if (xmlStrcmp(sub->name, BAD_CAST "href")) {
                    ret = HTTP_BAD_REQUEST;
                    goto done;
                }
                else {
                    owner_is_href = 1;
                    owner = xmlNodeGetContent(sub);
                }
            }
        }

        ddata->lock_ownerid = httpd_userid;
        if (owner) ddata->lock_owner = (const char *) owner;

        /* Construct lock-token */
        assert(!buf_len(&txn->buf));
        buf_printf(&txn->buf, XML_NS_CYRUS "lock/%s-%x-%u",
                   mailbox->uniqueid, strhash(txn->req_tgt.resource),
                   owner_is_href);

        ddata->lock_token = buf_cstring(&txn->buf);
    }

    /* Update lock expiration */
    ddata->lock_expire = now + 300;  /* 5 min */

    /* Start construction of our prop response */
    if (!(root = init_xml_response("prop", NS_DAV, root, ns))) {
        ret = HTTP_SERVER_ERROR;
        txn->error.desc = "Unable to create XML response\r\n";
        goto done;
    }

    outdoc = root->doc;
    root = xmlNewChild(root, NULL, BAD_CAST "lockdiscovery", NULL);
    xml_add_lockdisc(root, txn->req_tgt.path, (struct dav_data *) ddata);

    r = lparams->davdb.write_resourceLOCKONLY(davdb, ddata);
    if (r) {
        syslog(LOG_ERR, "Unable to write lock record to DAV DB: %s",
               error_message(r));
        ret = HTTP_SERVER_ERROR;
        txn->error.desc = "Unable to create locked resource";
        goto done;
    }

    txn->resp_body.lock = ddata->lock_token;

    if (!ddata->rowid) {
        ret = HTTP_CREATED;

        /* Tell client where to find the new resource */
        txn->location = txn->req_tgt.path;
    }
    else ret = HTTP_OK;

    xml_response(ret, txn, outdoc);
    ret = 0;

  done:
    if (davdb) {
        /* XXX - error handling/abort */
        lparams->davdb.commit_transaction(davdb);
        lparams->davdb.close_db(davdb);
    }
    mailbox_close(&mailbox);
    if (outdoc) xmlFreeDoc(outdoc);
    if (indoc) xmlFreeDoc(indoc);
    if (owner) xmlFree(owner);

    return ret;
}


/* Perform a MKCOL/MKCALENDAR request */
/*
 * preconditions:
 *   DAV:resource-must-be-null
 *   DAV:need-privileges
 *   DAV:valid-resourcetype
 *   CALDAV:calendar-collection-location-ok
 *   CALDAV:valid-calendar-data (CALDAV:calendar-timezone)
 */
int meth_mkcol(struct transaction_t *txn, void *params)
{
    struct meth_params *mparams = (struct meth_params *) params;
    int ret = 0, r = 0;
    xmlDocPtr indoc = NULL, outdoc = NULL;
    xmlNodePtr root = NULL, instr = NULL;
    xmlNsPtr ns[NUM_NAMESPACE];
    char *partition = NULL;
    struct proppatch_ctx pctx;
    struct mailbox *mailbox = NULL;

    memset(&pctx, 0, sizeof(struct proppatch_ctx));

    /* Response should not be cached */
    txn->flags.cc |= CC_NOCACHE;

    /* Parse the path (use our own entry to suppress lookup) */
    txn->req_tgt.mbentry = mboxlist_entry_create();
    r = mparams->parse_path(txn->req_uri->path, &txn->req_tgt, &txn->error.desc);

    /* Make sure method is allowed (only allowed on child of home-set) */
    if (!txn->req_tgt.collection || txn->req_tgt.resource) {
        txn->error.precond = mparams->mkcol.location_precond;
        return HTTP_FORBIDDEN;
    }
    else if (r) {
        switch (r) {
        case IMAP_MAILBOX_EXISTS:
            txn->error.precond = DAV_RES_EXISTS;
            break;

        case IMAP_PERMISSION_DENIED:
            txn->error.precond = DAV_NEED_PRIVS;
            txn->error.rights = DACL_BIND;
            buf_reset(&txn->buf);
            buf_printf(&txn->buf, "%s/%s/%s",
                       txn->req_tgt.namespace->prefix, USER_COLLECTION_PREFIX,
                       txn->req_tgt.userid);
            txn->error.resource = buf_cstring(&txn->buf);
            break;

        default:
            txn->error.precond = mparams->mkcol.location_precond;
            break;
        }

        return HTTP_FORBIDDEN;
    }

    if (config_mupdate_server && !config_getstring(IMAPOPT_PROXYSERVERS)) {
        /* Remote mailbox - find the parent */
        mbentry_t *parent = NULL;
        struct backend *be;

        r = mboxlist_findparent(txn->req_tgt.mbentry->name, &parent);
        if (r) {
            txn->error.precond = mparams->mkcol.location_precond;
            ret = HTTP_FORBIDDEN;
            goto done;
	}

        be = proxy_findserver(parent->server, &http_protocol, httpd_userid,
                              &backend_cached, NULL, NULL, httpd_in);

        if (!be) ret = HTTP_UNAVAILABLE;
        else ret = http_pipe_req_resp(be, txn);

        goto done;
    }

    /* Local Mailbox */

    /* Parse the MKCOL/MKCALENDAR body, if exists */
    ret = parse_xml_body(txn, &root, NULL);
    if (ret) goto done;

    if (root) {
        /* Check for correct root element (lowercase method name ) */
        const char *ns_href;

        indoc = root->doc;

        buf_setcstr(&txn->buf, http_methods[txn->meth].name);
        ns_href = buf_len(&txn->buf) > 5 ? XML_NS_CALDAV : XML_NS_DAV;
        if (!root->ns || xmlStrcmp(root->ns->href, BAD_CAST ns_href) ||
            xmlStrcmp(root->name, BAD_CAST buf_lcase(&txn->buf))) {
            txn->error.desc =
                "Incorrect root element in MKCOL/MKCALENDAR request";
            ret = HTTP_BAD_REQUEST;
            goto done;
        }

        instr = root->children;
    }

    /* Create the mailbox */
    r = mboxlist_createmailbox(txn->req_tgt.mbentry->name,
                               mparams->mkcol.mbtype, partition,
                               httpd_userisadmin || httpd_userisproxyadmin,
                               httpd_userid, httpd_authstate,
                               /*localonly*/0, /*forceuser*/0,
                               /*dbonly*/0, /*notify*/0,
                               &mailbox);

    if (instr && !r) {
        /* Start construction of our mkcol/mkcalendar response */
        buf_appendcstr(&txn->buf, "-response");
        root = init_xml_response(buf_cstring(&txn->buf), NS_REQ_ROOT, root, ns);
        buf_reset(&txn->buf);
        if (!root) {
            ret = HTTP_SERVER_ERROR;
            txn->error.desc = "Unable to create XML response\r\n";
            goto done;
        }

        outdoc = root->doc;

        /* Populate our proppatch context */
        pctx.txn = txn;
        pctx.mailbox = mailbox;
        pctx.lprops = mparams->propfind.lprops;
        pctx.root = root;
        pctx.ns = ns;
        pctx.tid = NULL;
        pctx.ret = &r;

        /* Execute the property patch instructions */
        ret = do_proppatch(&pctx, instr);

        if (ret || r) {
            /* Setting properties failed - delete mailbox */
            mailbox_abort(mailbox);
            mailbox_close(&mailbox);
            mboxlist_deletemailbox(txn->req_tgt.mbentry->name,
                                   /*isadmin*/1, NULL, NULL, NULL,
                                   /*checkacl*/0, /*localonly*/0, /*force*/1);

            if (!ret) {
                /* Output the XML response */
                if (txn->meth == METH_MKCALENDAR) {
                    /* MKCALENDAR failure response MUST be 207 (Multi-Status) */
                    xmlNodeSetName(root, BAD_CAST "multistatus");
                    xmlSetNs(root, ns[NS_DAV]);
                    r = HTTP_MULTI_STATUS;
                }
                xml_response(r, txn, outdoc);
            }

            goto done;
        }
    }

    if (!r) {
        assert(!buf_len(&txn->buf));
        dav_get_synctoken(mailbox, &txn->buf, "");
        txn->resp_body.ctag = buf_cstring(&txn->buf);
        ret = HTTP_CREATED;
    }
    else if (r == IMAP_PERMISSION_DENIED) ret = HTTP_NO_PRIVS;
    else if (r == IMAP_MAILBOX_EXISTS) {
        txn->error.precond = DAV_RES_EXISTS;
        ret = HTTP_FORBIDDEN;
    }
    else {
        txn->error.desc = error_message(r);
        ret = HTTP_SERVER_ERROR;
    }

  done:
    buf_free(&pctx.buf);
    mailbox_close(&mailbox);

    if (partition) free(partition);
    if (outdoc) xmlFreeDoc(outdoc);
    if (indoc) xmlFreeDoc(indoc);

    return ret;
}


/* dav_foreach() callback to find props on a resource */
int propfind_by_resource(void *rock, void *data)
{
    struct propfind_ctx *fctx = (struct propfind_ctx *) rock;
    struct dav_data *ddata = (struct dav_data *) data;
    struct index_record record;
    char *p;
    size_t len;
    int r = 0, ret = 0;

    keepalive_response(fctx->txn);

    /* Append resource name to URL path */
    if (!fctx->req_tgt->resource) {
        len = strlen(fctx->req_tgt->path);
        p = fctx->req_tgt->path + len;
    }
    else {
        p = fctx->req_tgt->resource;
        len = p - fctx->req_tgt->path;
    }

    if (p[-1] != '/') {
        *p++ = '/';
        len++;
    }
    strlcpy(p, ddata->resource, MAX_MAILBOX_PATH - len);
    fctx->req_tgt->resource = p;
    fctx->req_tgt->reslen = strlen(p);

    fctx->data = data;
    if (ddata->imap_uid && !fctx->record) {
        /* Fetch index record for the resource */
        r = mailbox_find_index_record(fctx->mailbox, ddata->imap_uid, &record);

        fctx->record = r ? NULL : &record;
    }

    if (r || (!ddata->imap_uid && ddata->lock_expire <= time(NULL))) {
        /* Add response for missing target */
        ret = xml_add_response(fctx, HTTP_NOT_FOUND, 0, NULL, NULL);
    }
    else if (!fctx->filter || fctx->filter(fctx, data)) {
        /* Add response for target */
        ret = xml_add_response(fctx, 0, 0, NULL, NULL);
    }

    buf_free(&fctx->msg_buf);
    if (fctx->obj) {
        fctx->free_obj(fctx->obj);
        fctx->obj = NULL;
    }
    fctx->record = NULL;
    fctx->data = NULL;

    return ret;
}


static int propfind_by_resources(struct propfind_ctx *fctx)
{
    int r = 0;
    sqlite3 *newdb;

    if (!fctx->mailbox) return 0;

    /* Open the DAV DB corresponding to the mailbox.
     *
     * Note we open the new one first before closing the old one, so we
     * get refcounted retaining of the open database within a single user */
    newdb = fctx->open_db(fctx->mailbox);
    if (fctx->davdb) fctx->close_db(fctx->davdb);
    fctx->davdb = newdb;

    if (fctx->req_tgt->resource) {
        /* Add response for target resource */
        struct dav_data *ddata;

        /* Find message UID for the resource */
        fctx->lookup_resource(fctx->davdb, fctx->mailbox->name,
                              fctx->req_tgt->resource, (void **) &ddata, 0);
        if (!ddata->rowid) {
            /* Add response for missing target */
            xml_add_response(fctx, HTTP_NOT_FOUND, 0, NULL, NULL);
            return HTTP_NOT_FOUND;
        }
        r = fctx->proc_by_resource(fctx, ddata);
    }
    else {
        /* Add responses for all contained resources */
        fctx->foreach_resource(fctx->davdb, fctx->mailbox->name,
                               fctx->proc_by_resource, fctx);

        /* Started with NULL resource, end with NULL resource */
        fctx->req_tgt->resource = NULL;
        fctx->req_tgt->reslen = 0;
    }

    return r;
}


static size_t make_collection_url(struct buf *buf, const char  *urlprefix, int haszzzz,
                                  const mbname_t *mbname, const char *userid)
{
    const strarray_t *boxes;
    int n, size;
    size_t len;

    buf_reset(buf);
    buf_printf(buf, "%s/", urlprefix);

    if (userid) {
        const char *owner = mbname_userid(mbname);
        if (!owner) owner = "";

        if (config_getswitch(IMAPOPT_FASTMAILSHARING)) {
            buf_printf(buf, "%s/%s/", haszzzz ? "zzzz" : USER_COLLECTION_PREFIX, owner);
        }
        else {
            buf_printf(buf, "%s/", USER_COLLECTION_PREFIX);

            if (*userid) {
                buf_printf(buf, "%s/", userid);

                if (strcmp(owner, userid)) {
                    /* Encode shared collection as: <owner> "." <mboxname> */
                    buf_printf(buf, "%s%c", owner, SHARED_COLLECTION_DELIM);
                }
            }
            else buf_printf(buf, "%s/", owner);
        }
    }

    len = buf_len(buf);

    /* add collection(s) to path */
    boxes = mbname_boxes(mbname);
    size = strarray_size(boxes);
    for (n = 1; n < size; n++) {
        buf_appendcstr(buf, strarray_nth(boxes, n));
        buf_putc(buf, '/');
    }

    return len;
}


/* mboxlist_findall() callback to find props on a collection */
int propfind_by_collection(const mbentry_t *mbentry, void *rock)
{
    struct propfind_ctx *fctx = (struct propfind_ctx *) rock;
    const char *mboxname = mbentry->name;
    struct buf writebuf = BUF_INITIALIZER;
    struct mailbox *mailbox = NULL;
    char *p;
    size_t len;
    int r = 0, rights = 0;

    /* skip deleted items */
    if (mboxname_isdeletedmailbox(mbentry->name, 0) || mbentry->mbtype == MBTYPE_DELETED)
        goto done;

    /* Check ACL on mailbox for current user */
    rights = httpd_myrights(httpd_authstate, mbentry);
    if ((rights & fctx->reqd_privs) != fctx->reqd_privs) goto done;

    /* We only match known types */
    if (!(mbentry->mbtype & fctx->req_tgt->namespace->mboxtype)) goto done;

    p = strrchr(mboxname, '.');
    if (!p) goto done;
    p++; /* skip dot */

    switch (fctx->req_tgt->namespace->id) {
    case URL_NS_DRIVE:
        if (fctx->req_tgt->flags == TGT_DRIVE_USER) {
            /* Special case of listing users with DAV #drives */
            p = strchr(mboxname+5, '.') + 1;  /* skip "user.XXX." */
            if (strcmp(p, fctx->req_tgt->mboxprefix)) goto done;
        }
        else if (p - mboxname > 1 + (int) strlen(fctx->req_tgt->mbentry->name)) {
            /* Reject folders that are more than one level deep */
            goto done;
        }
        break;

    case URL_NS_CALENDAR:
        /*  Inbox and Outbox can't appear unless they are the target */
        if (!fctx->req_tgt->flags) {
            if (!strncmp(p, SCHED_INBOX, strlen(SCHED_INBOX) - 1)) goto done;
            if (!strncmp(p, SCHED_OUTBOX, strlen(SCHED_OUTBOX) - 1)) goto done;
        }
        /* fall through */

    default:
        /* Magic folder filter */
        if (httpd_extrafolder && strcasecmp(p, httpd_extrafolder)) goto done;
        break;
    }

    /* skip toplevels */
    if (config_getswitch(IMAPOPT_FASTMAILSHARING) && *p == '#')
        goto done;


    /* Open mailbox for reading */
    if ((r = mailbox_open_irl(mboxname, &mailbox))) {
        syslog(LOG_INFO, "mailbox_open_irl(%s) failed: %s",
               mboxname, error_message(r));
        fctx->txn->error.desc = error_message(r);
        *fctx->ret = HTTP_SERVER_ERROR;
        goto done;
    }

    fctx->mbentry = mbentry;
    fctx->mailbox = mailbox;
    fctx->record = NULL;

    if (!fctx->req_tgt->resource) {
        /* we always have zzzz if it's already in the URL */
        int haszzzz = fctx->req_tgt->flags & TGT_USER_ZZZZ;

        mbname_t *mbname = mbname_from_intname(mboxname);
        if (!mbname_domain(mbname))
            mbname_set_domain(mbname, httpd_extradomain);

        /* we also need to deal with the discovery case,
         * where mboxname doesn't match request path */
        if (fctx->req_tgt->userid && strcmpsafe(mbname_userid(mbname), fctx->req_tgt->userid))
            haszzzz = 1;

        len = make_collection_url(&writebuf, fctx->req_tgt->namespace->prefix, haszzzz,
                                  mbname, fctx->req_tgt->userid);

        mbname_free(&mbname);

        /* copy it all back into place... in theory we should check against
         * 'last' and make sure it doesn't change from the original request.
         * yay for micro-optimised memory usage... */
        strlcpy(fctx->req_tgt->path, buf_cstring(&writebuf), MAX_MAILBOX_PATH);
        p = fctx->req_tgt->path + len;
        fctx->req_tgt->collection = p;
        fctx->req_tgt->collen = strlen(p);

        /* If not filtering by calendar resource, and not excluding root,
           add response for collection */
        if (!fctx->filter_crit && !(fctx->prefer & PREFER_NOROOT) &&
            (r = xml_add_response(fctx, 0, 0, NULL, NULL))) goto done;
    }

    if (fctx->depth > 1 && fctx->open_db) { // can't do davdb searches if no dav db
        /* Resource(s) */
        r = propfind_by_resources(fctx);
    }

  done:
    buf_free(&writebuf);
    if (mailbox) mailbox_close(&mailbox);

    return r;
}


/* Perform a PROPFIND request */
EXPORTED int meth_propfind(struct transaction_t *txn, void *params)
{
    struct meth_params *fparams = (struct meth_params *) params;
    int ret = 0, r;
    const char **hdr;
    unsigned depth;
    xmlDocPtr indoc = NULL, outdoc = NULL;
    xmlNodePtr root, cur = NULL, props = NULL;
    xmlNsPtr ns[NUM_NAMESPACE];
    struct hash_table ns_table = { 0, NULL, NULL };
    struct propfind_ctx fctx;
    struct propfind_entry_list *elist = NULL;

    memset(&fctx, 0, sizeof(struct propfind_ctx));

    /* Parse the path */
    if (fparams->parse_path) {
<<<<<<< HEAD
        r = fparams->parse_path(txn->req_uri->path,
                                &txn->req_tgt, &txn->error.desc);
        if (r) {
            if (r == HTTP_MOVED) txn->location = txn->req_tgt.path;
            return r;
        }
=======
        r = dav_parse_req_target(txn, fparams);
        if (r) return r;
>>>>>>> b83a28ce
    }

    /* Make sure method is allowed */
    if (!(txn->req_tgt.allow & ALLOW_DAV)) return HTTP_NOT_ALLOWED;

    /* Check Depth */
    hdr = spool_getheader(txn->req_hdrs, "Depth");
    if (!hdr || !strcmp(hdr[0], "infinity")) {
        depth = 3;

        if ((txn->error.precond = fparams->propfind.finite_depth_precond)) {
            ret = HTTP_FORBIDDEN;
            goto done;
        }
    }
    else if (!strcmp(hdr[0], "1")) {
        depth = 1;
    }
    else if (!strcmp(hdr[0], "0")) {
        depth = 0;
    }
    else {
        txn->error.desc = "Illegal Depth value\r\n";
        return HTTP_BAD_REQUEST;
    }

    if (txn->req_tgt.mbentry) {
        int rights;

        /* Check ACL for current user */
        rights = httpd_myrights(httpd_authstate, txn->req_tgt.mbentry);
        if ((rights & DACL_READ) != DACL_READ) {
            /* DAV:need-privileges */
            txn->error.precond = DAV_NEED_PRIVS;
            txn->error.resource = txn->req_tgt.path;
            txn->error.rights = DACL_READ;
            ret = HTTP_NO_PRIVS;
            goto done;
        }

        if (txn->req_tgt.mbentry->server) {
            /* Remote mailbox */
            struct backend *be;

            be = proxy_findserver(txn->req_tgt.mbentry->server,
                                  &http_protocol, httpd_userid,
                                  &backend_cached, NULL, NULL, httpd_in);
            if (!be) return HTTP_UNAVAILABLE;

            return http_pipe_req_resp(be, txn);
        }

        /* Local Mailbox */
    }

    /* Principal or Local Mailbox */

    /* Parse the PROPFIND body, if exists */
    ret = parse_xml_body(txn, &root, NULL);
    if (ret) goto done;

    if (!root) {
        /* Empty request */
        fctx.mode = PROPFIND_ALL;
    }
    else {
        indoc = root->doc;

        /* Make sure its a DAV:propfind element */
        if (!root->ns || xmlStrcmp(root->ns->href, BAD_CAST XML_NS_DAV) ||
            xmlStrcmp(root->name, BAD_CAST "propfind")) {
            txn->error.desc = "Missing DAV:propfind element in PROPFIND request";
            ret = HTTP_BAD_REQUEST;
            goto done;
        }

        /* Find child element of propfind */
        for (cur = root->children;
             cur && cur->type != XML_ELEMENT_NODE; cur = cur->next);

        if (!cur) {
            txn->error.desc = "Missing child node element in PROPFIND request";
            ret = HTTP_BAD_REQUEST;
            goto done;
        }

        /* Add propfind type to our header cache */
        spool_cache_header(xstrdup(":type"), xstrdup((const char *) cur->name),
                           txn->req_hdrs);

        /* Make sure its a known element */
        if (!xmlStrcmp(cur->name, BAD_CAST "allprop")) {
            fctx.mode = PROPFIND_ALL;
        }
        else if (!xmlStrcmp(cur->name, BAD_CAST "propname")) {
            fctx.mode = PROPFIND_NAME;
            fctx.prefer = PREFER_MIN;  /* Don't want 404 (Not Found) */
        }
        else if (!xmlStrcmp(cur->name, BAD_CAST "prop")) {
            fctx.mode = PROPFIND_PROP;
            props = cur->children;
        }
        else {
            ret = HTTP_BAD_REQUEST;
            goto done;
        }

        /* Check for extra elements */
        for (cur = cur->next; cur; cur = cur->next) {
            if (cur->type == XML_ELEMENT_NODE) {
                if ((fctx.mode == PROPFIND_ALL) && !props &&
                    /* Check for 'include' element */
                    !xmlStrcmp(cur->name, BAD_CAST "include")) {
                    props = cur->children;
                }
                else {
                    ret = HTTP_BAD_REQUEST;
                    goto done;
                }
            }
        }
    }

    /* Start construction of our multistatus response */
    root = init_xml_response("multistatus", NS_DAV, root, ns);
    if (!root) {
        ret = HTTP_SERVER_ERROR;
        txn->error.desc = "Unable to create XML response";
        goto done;
    }

    outdoc = root->doc;

    /* Populate our propfind context */
    fctx.txn = txn;
    fctx.req_tgt = &txn->req_tgt;
    fctx.prefer |= get_preferences(txn);
    fctx.userid = httpd_userid;
    fctx.userisadmin = httpd_userisadmin;
    fctx.authstate = httpd_authstate;
    fctx.mbentry = NULL;
    fctx.mailbox = NULL;
    fctx.record = NULL;
    fctx.get_validators = fparams->get_validators;
    fctx.reqd_privs = DACL_READ;
    fctx.filter = NULL;
    fctx.filter_crit = NULL;
    if (fparams->mime_types) fctx.free_obj = fparams->mime_types[0].free;
    fctx.open_db = fparams->davdb.open_db;
    fctx.close_db = fparams->davdb.close_db;
    fctx.lookup_resource = fparams->davdb.lookup_resource;
    fctx.foreach_resource = fparams->davdb.foreach_resource;
    fctx.proc_by_resource = &propfind_by_resource;
    fctx.elist = NULL;
    fctx.lprops = fparams->propfind.lprops;
    fctx.root = root;
    fctx.ns = ns;
    fctx.ns_table = &ns_table;
    fctx.ret = &ret;

    /* Parse the list of properties and build a list of callbacks */
    ret = preload_proplist(props, &fctx);
    if (ret) goto done;

    /* Generate responses */
    if (txn->req_tgt.namespace->id == URL_NS_PRINCIPAL) {
        if (!depth || !(fctx.prefer & PREFER_NOROOT)) {
            /* Add response for target URL */
            xml_add_response(&fctx, 0, 0, NULL, NULL);
        }

        if (depth > 0 && !txn->req_tgt.userid) {
            size_t len = strlen(namespace_principal.prefix);
            char *p = txn->req_tgt.path + len;

            if (!strcmp(p, "/" USER_COLLECTION_PREFIX "/")) {
                /* Normalize depth so that:
                 * 0 = prin-set, 1+ = collection, 2+ = principal, 3+ = infinity!
                 */
                depth++;
            }
            else {
                /* Add a response for 'user' collection */
                snprintf(p, MAX_MAILBOX_PATH - len,
                         "/%s/", USER_COLLECTION_PREFIX);
                xml_add_response(&fctx, 0, 0, NULL, NULL);
            }

            if (depth >= 2) {
                /* Add responses for all user principals */
                ret = mboxlist_alluser(principal_search, &fctx);
            }
        }
    }
    else {
        /* Normalize depth so that:
         * 0 = home-set, 1+ = collection, 2+ = resource, 3+ = infinity!
         */
        if (txn->req_tgt.collection) depth++;
        if (txn->req_tgt.resource) depth++;

        fctx.depth = depth;

        if (!txn->req_tgt.collection &&
            (!depth || !(fctx.prefer & PREFER_NOROOT))) {
            /* Add response for home-set collection */
            if (txn->req_tgt.mbentry) {
                /* Open mailbox for reading */
                if ((r = mailbox_open_irl(txn->req_tgt.mbentry->name,
                                          &fctx.mailbox))
                    && r != IMAP_MAILBOX_NONEXISTENT) {
                    syslog(LOG_INFO, "mailbox_open_irl(%s) failed: %s",
                           txn->req_tgt.mbentry->name, error_message(r));
                    txn->error.desc = error_message(r);
                    ret = HTTP_SERVER_ERROR;
                    goto done;
                }

                fctx.mbentry = txn->req_tgt.mbentry;
            }

            if (!fctx.req_tgt->resource)
                xml_add_response(&fctx, 0, 0, NULL, NULL);

            /* Resource(s) */
            r = propfind_by_resources(&fctx);
            if (r) ret = r;

            mailbox_close(&fctx.mailbox);
        }

        if (depth > 0) {
            /* Collection(s) */

            if (txn->req_tgt.collection) {
                /* Add response for target collection */
                propfind_by_collection(txn->req_tgt.mbentry, &fctx);
            }
            else if (config_getswitch(IMAPOPT_FASTMAILSHARING)) {
                /* Add responses for all visible collections */
                mboxlist_usermboxtree(httpd_userid, propfind_by_collection, &fctx, MBOXTREE_PLUS_RACL);
            }
            else if (txn->req_tgt.mbentry) {
                /* Add responses for all contained collections */
                fctx.prefer &= ~PREFER_NOROOT;
                mboxlist_mboxtree(txn->req_tgt.mbentry->name,
                                  propfind_by_collection, &fctx,
                                  MBOXTREE_SKIP_ROOT);

                switch (txn->req_tgt.namespace->id) {
                case URL_NS_DRIVE:
                    if (txn->req_tgt.flags == TGT_DRIVE_ROOT) {
                        /* Add a response for 'user' hierarchy */
                        buf_setcstr(&fctx.buf, txn->req_tgt.namespace->prefix);
                        buf_printf(&fctx.buf, "/%s/", USER_COLLECTION_PREFIX);
                        strlcpy(fctx.req_tgt->path,
                                buf_cstring(&fctx.buf), MAX_MAILBOX_PATH);
                        fctx.mbentry = NULL;
                        fctx.mailbox = NULL;
                        r = xml_add_response(&fctx, 0, 0, NULL, NULL);
                    }
                    break;

                case URL_NS_CALENDAR:
                    if (fctx.flags.cs_sharing) {
                        /* Add response for notification collection */
                        r = propfind_csnotify_collection(&fctx, props);
                    }
                    /* Fall through */

                case URL_NS_ADDRESSBOOK:
                    /* Add responses for shared collections */
                    mboxlist_usersubs(txn->req_tgt.userid,
                                      propfind_by_collection, &fctx,
                                      MBOXTREE_SKIP_PERSONAL);
                    break;
                }
            }

            ret = *fctx.ret;
        }
    }

    if (fctx.davdb) fctx.close_db(fctx.davdb);

    /* Output the XML response */
    if (!ret) {
        /* iCalendar data in response should not be transformed */
        if (fctx.flags.fetcheddata) txn->flags.cc |= CC_NOTRANSFORM;

        xml_response(HTTP_MULTI_STATUS, txn, outdoc);
    }

  done:
    /* Free the entry list */
    elist = fctx.elist;
    while (elist) {
        struct propfind_entry_list *freeme = elist;
        elist = elist->next;
        xmlFree(freeme->name);
        free(freeme);
    }

    buf_free(&fctx.buf);

    free_hash_table(&ns_table, NULL);

    if (outdoc) xmlFreeDoc(outdoc);
    if (indoc) xmlFreeDoc(indoc);

    return ret;
}


/* Perform a PROPPATCH request
 *
 * preconditions:
 *   DAV:cannot-modify-protected-property
 *   CALDAV:valid-calendar-data (CALDAV:calendar-timezone)
 */
int meth_proppatch(struct transaction_t *txn, void *params)
{
    struct meth_params *pparams = (struct meth_params *) params;
    int ret = 0, r = 0, rights;
    xmlDocPtr indoc = NULL, outdoc = NULL;
    xmlNodePtr root, instr, resp;
    xmlNsPtr ns[NUM_NAMESPACE];
    struct mailbox *mailbox = NULL;
    struct proppatch_ctx pctx;
    struct index_record record;
    void *davdb = NULL;

    memset(&pctx, 0, sizeof(struct proppatch_ctx));

    /* Response should not be cached */
    txn->flags.cc |= CC_NOCACHE;

    /* Parse the path */
<<<<<<< HEAD
    r = pparams->parse_path(txn->req_uri->path, &txn->req_tgt, &txn->error.desc);
    if (r) {
        if (r == HTTP_MOVED) txn->location = txn->req_tgt.path;
        return r;
    }
=======
    r = dav_parse_req_target(txn, pparams);
    if (r) return r;
>>>>>>> b83a28ce

    if (!txn->req_tgt.collection && !txn->req_tgt.userid) {
        txn->error.desc = "PROPPATCH requires a collection";
        return HTTP_NOT_ALLOWED;
    }

    /* Check ACL for current user */
    rights = httpd_myrights(httpd_authstate, txn->req_tgt.mbentry);
    if (!(rights & DACL_PROPCOL)) {
        /* DAV:need-privileges */
        txn->error.precond = DAV_NEED_PRIVS;
        txn->error.resource = txn->req_tgt.path;
        txn->error.rights = DACL_PROPCOL;
        return HTTP_NO_PRIVS;
    }

    if (txn->req_tgt.mbentry->server) {
        /* Remote mailbox */
        struct backend *be;

        be = proxy_findserver(txn->req_tgt.mbentry->server,
                              &http_protocol, httpd_userid,
                              &backend_cached, NULL, NULL, httpd_in);
        if (!be) return HTTP_UNAVAILABLE;

        return http_pipe_req_resp(be, txn);
    }

    /* Local Mailbox */

    r = mailbox_open_iwl(txn->req_tgt.mbentry->name, &mailbox);
    if (r) {
        syslog(LOG_ERR, "IOERROR: failed to open mailbox %s for proppatch",
               txn->req_tgt.mbentry->name);
        return HTTP_SERVER_ERROR;
    }

    /* Parse the PROPPATCH body */
    ret = parse_xml_body(txn, &root, NULL);
    if (!ret && !root) {
        txn->error.desc = "Missing request body\r\n";
        ret = HTTP_BAD_REQUEST;
    }
    if (ret) goto done;

    indoc = root->doc;

    /* Make sure its a DAV:propertyupdate element */
    if (!root->ns || xmlStrcmp(root->ns->href, BAD_CAST XML_NS_DAV) ||
        xmlStrcmp(root->name, BAD_CAST "propertyupdate")) {
        txn->error.desc =
            "Missing DAV:propertyupdate element in PROPPATCH request";
        ret = HTTP_BAD_REQUEST;
        goto done;
    }
    instr = root->children;

    /* Start construction of our multistatus response */
    if (!(root = init_xml_response("multistatus", NS_DAV, root, ns))) {
        txn->error.desc = "Unable to create XML response\r\n";
        ret = HTTP_SERVER_ERROR;
        goto done;
    }

    outdoc = root->doc;

    /* Add a response tree to 'root' for the specified href */
    resp = xmlNewChild(root, NULL, BAD_CAST "response", NULL);
    if (!resp) syslog(LOG_ERR, "new child response failed");
    xmlNewChild(resp, NULL, BAD_CAST "href", BAD_CAST txn->req_tgt.path);

    /* Populate our proppatch context */
    pctx.txn = txn;
    pctx.mailbox = mailbox;
    pctx.record = NULL;
    pctx.lprops = pparams->propfind.lprops;
    pctx.root = resp;
    pctx.ns = ns;
    pctx.tid = NULL;
    pctx.ret = &r;

    if (txn->req_tgt.resource) {
        struct dav_data *ddata;
        /* gotta find the resource */
        /* Open the DAV DB corresponding to the mailbox */
        davdb = pparams->davdb.open_db(mailbox);

        /* Find message UID for the resource */
        pparams->davdb.lookup_resource(davdb, txn->req_tgt.mbentry->name,
                                       txn->req_tgt.resource, (void **) &ddata, 0);
        if (!ddata->imap_uid) {
            ret = HTTP_NOT_FOUND;
            goto done;
        }

        memset(&record, 0, sizeof(struct index_record));
        /* Mapped URL - Fetch index record for the resource */
        r = mailbox_find_index_record(mailbox, ddata->imap_uid, &record);
        if (r) {
            ret = HTTP_NOT_FOUND;
            goto done;
        }

        pctx.record = &record;
    }

    /* Execute the property patch instructions */
    ret = do_proppatch(&pctx, instr);

    /* Output the XML response */
    if (!ret) {
        if (r) mailbox_abort(mailbox);
        else if (get_preferences(txn) & PREFER_MIN) {
            ret = HTTP_OK;
            goto done;
        }

        xml_response(HTTP_MULTI_STATUS, txn, outdoc);
    }

  done:
    if (davdb) pparams->davdb.close_db(davdb);
    mailbox_close(&mailbox);
    buf_free(&pctx.buf);

    if (outdoc) xmlFreeDoc(outdoc);
    if (indoc) xmlFreeDoc(indoc);

    return ret;
}


enum {
    SHARE_NONE = 0,
    SHARE_READONLY,
    SHARE_READWRITE
};

static const char *access_types[] = { "no-access", "read", "read-write" };

static int set_share_access(const char *mboxname,
                            const char *userid, int access)
{
    char r, rightstr[100];

    /* Set access rights */
    rightstr[0] = (access == SHARE_READWRITE) ? '+' : '-';

    cyrus_acl_masktostr(DACL_SHARERW, rightstr+1);
    r = mboxlist_setacl(&httpd_namespace, mboxname, userid, rightstr,
                        httpd_userisadmin || httpd_userisproxyadmin,
                        httpd_userid, httpd_authstate);
    if (!r && access == SHARE_READONLY) {
        rightstr[0] = '+';
        cyrus_acl_masktostr(DACL_SHARE, rightstr+1);
        r = mboxlist_setacl(&httpd_namespace, mboxname, userid, rightstr,
                            httpd_userisadmin || httpd_userisproxyadmin,
                            httpd_userid, httpd_authstate);
    }

    return r;
}


static xmlNodePtr get_props(struct request_target_t *req_tgt,
                            const char *prop_names[],
                            xmlNodePtr root, xmlNsPtr ns[],
                            const struct prop_entry prop_list[])
{
    struct propstat propstat = { NULL, 0, 0 };
    struct propfind_ctx fctx;
    const struct prop_entry *prop;
    const char **name;
    xmlNodePtr node;

    memset(&fctx, 0, sizeof(struct propfind_ctx));
    fctx.req_tgt = req_tgt;
    fctx.mbentry = req_tgt->mbentry;
    fctx.root = root;
    fctx.ns = ns;

    for (prop = prop_list; prop->name; prop++) {
        for (name = prop_names; *name; name++) {
            if (!strcmp(*name, prop->name)) {
                prop->get(BAD_CAST prop->name, ns[NS_DAV],
                          &fctx, NULL, NULL, &propstat, NULL);
            }
        }
    }

    buf_free(&fctx.buf);

    node = propstat.root->children;
    xmlUnlinkNode(node);
    xmlFreeNode(propstat.root);

    return node;
}


static int create_notify_collection(const char *userid,
                                    struct mailbox **mailbox);
static int notify_put(struct transaction_t *txn, void *obj,
                      struct mailbox *mailbox, const char *resource,
                      void *davdb, unsigned flags);

#define DAVSHARING_CONTENT_TYPE "application/davsharing+xml"

#define DAVNOTIFICATION_CONTENT_TYPE \
    "application/davnotification+xml; charset=utf-8"

#define SYSTEM_STATUS_NOTIFICATION  "systemstatus"
#define SHARE_INVITE_NOTIFICATION   "share-invite-notification"
#define SHARE_REPLY_NOTIFICATION    "share-reply-notification"

static int send_notification(struct transaction_t *top_txn, xmlDocPtr doc,
                             const char *userid, const char *resource)
{
    struct mailbox *mailbox = NULL;
    struct webdav_db *webdavdb = NULL;
    struct transaction_t txn;
    int r;

    /* XXX  Need to find location of user.
       If remote need to do a PUT or possibly email */

    /* Open notifications collection for writing */
    r = create_notify_collection(userid, &mailbox);
    if (r == IMAP_INVALID_USER) {
        syslog(LOG_NOTICE,
               "send_notification(%s) failed: %s", userid, error_message(r));
        return 0;
    }
    else if (r) {
        syslog(LOG_ERR,
               "send_notification: create_notify_collection(%s) failed: %s",
               userid, error_message(r));
        return r;
    }

    /* Open the WebDAV DB corresponding to collection */
    webdavdb = webdav_open_mailbox(mailbox);
    if (!webdavdb) {
        syslog(LOG_ERR, "send_notification: unable to open WebDAV DB (%s)",
               mailbox->name);
        r = HTTP_SERVER_ERROR;
        goto done;
    }

    /* Start with an empty (clean) transaction */
    memset(&txn, 0, sizeof(struct transaction_t));
    txn.req_tgt.namespace = top_txn->req_tgt.namespace;
    txn.req_tgt.mboxprefix = top_txn->req_tgt.mboxprefix;

    /* Create header cache */
    if (!(txn.req_hdrs = spool_new_hdrcache())) {
        syslog(LOG_ERR, "send_notification: unable to create header cache");
        r = HTTP_SERVER_ERROR;
        goto done;
    }

    spool_cache_header(xstrdup("Content-Type"),
                       xstrdup(DAVNOTIFICATION_CONTENT_TYPE), txn.req_hdrs);

    r = notify_put(&txn, doc, mailbox, resource, webdavdb, 0);
    if (r != HTTP_CREATED && r != HTTP_NO_CONTENT) {
        syslog(LOG_ERR,
               "send_notification: notify_put(%s, %s) failed: %s",
               mailbox->name, resource, error_message(r));
    }

  done:
    spool_free_hdrcache(txn.req_hdrs);
    buf_free(&txn.buf);
    webdav_close(webdavdb);
    mailbox_close(&mailbox);

    return r;
}


static int dav_post_share(struct transaction_t *txn,
                          struct meth_params *pparams)
{
    xmlNodePtr root = NULL, node, sharee, princ;
    int rights, ret, legacy = 0;
    struct buf resource = BUF_INITIALIZER;
    char dtstamp[RFC3339_DATETIME_MAX];
    xmlNodePtr notify = NULL, type, resp, share, comment;
    xmlNsPtr ns[NUM_NAMESPACE];
    const char *invite_principal_props[] = { "displayname", NULL };
    const char *invite_collection_props[] = { "displayname", "resourcetype",
                                              "supported-calendar-component-set",
                                              NULL };

    /* Check ACL for current user */
    rights = httpd_myrights(httpd_authstate, txn->req_tgt.mbentry);
    if (!(rights & DACL_ADMIN)) {
        /* DAV:need-privileges */
        txn->error.precond = DAV_NEED_PRIVS;
        txn->error.resource = txn->req_tgt.path;
        txn->error.rights = DACL_ADMIN;
        return HTTP_NO_PRIVS;
    }

    if (txn->req_tgt.mbentry->server) {
        /* Remote mailbox */
        struct backend *be;

        be = proxy_findserver(txn->req_tgt.mbentry->server,
                              &http_protocol, httpd_userid,
                              &backend_cached, NULL, NULL, httpd_in);
        if (!be) return HTTP_UNAVAILABLE;

        return http_pipe_req_resp(be, txn);
    }

    /* Local mailbox */

    /* Read body */
    ret = parse_xml_body(txn, &root, DAVSHARING_CONTENT_TYPE);
    if (!ret && !root) {
        txn->error.desc = "Missing request body";
        ret = HTTP_BAD_REQUEST;
    }
    if (ret) goto done;

    /* Make sure its a share-resource element */
    if (!xmlStrcmp(root->name, BAD_CAST "share")) legacy = 1;
    else if (xmlStrcmp(root->name, BAD_CAST "share-resource")) {
        txn->error.desc =
            "Missing share-resource element in POST request";
        ret = HTTP_BAD_REQUEST;
        goto done;
    }

    /* Create share-invite-notification -
       response and share-access will be replaced for each sharee */
    notify = init_xml_response("notification", NS_DAV, NULL, ns);

    time_to_rfc3339(time(0), dtstamp, RFC3339_DATETIME_MAX);
    xmlNewChild(notify, NULL, BAD_CAST "dtstamp", BAD_CAST dtstamp);

    type = xmlNewChild(notify, NULL, BAD_CAST SHARE_INVITE_NOTIFICATION, NULL);

    princ = xmlNewChild(type, NULL, BAD_CAST "principal", NULL);
    buf_printf(&resource, "%s/%s/%s/", namespace_principal.prefix,
               USER_COLLECTION_PREFIX, txn->req_tgt.userid);
    xml_add_href(princ, NULL, buf_cstring(&resource));
    node = get_props(&txn->req_tgt, invite_principal_props,
                     notify, ns, princ_params.propfind.lprops);
    xmlAddChild(princ, node);

    resp = xmlNewChild(type, NULL, BAD_CAST "invite-noresponse", NULL);

    node = xmlNewChild(type, NULL, BAD_CAST "sharer-resource-uri", NULL);
    xml_add_href(node, NULL, txn->req_tgt.path);

    node = xmlNewChild(type, NULL, BAD_CAST "share-access", NULL);
    share = xmlNewChild(node, NULL, BAD_CAST "no-access", NULL);

    node = get_props(&txn->req_tgt, invite_collection_props,
                     notify, ns, pparams->propfind.lprops);
    xmlAddChild(type, node);

    comment = xmlNewChild(type, NULL, BAD_CAST "comment", NULL);


    /* Process each sharee */
    for (sharee = xmlFirstElementChild(root); sharee;
         sharee = xmlNextElementSibling(sharee)) {
        xmlChar *href = NULL, *content;
        int access = SHARE_READONLY;

        xmlNodeSetContent(comment, BAD_CAST "");

        if (legacy) {
            if (!xmlStrcmp(sharee->name, BAD_CAST "remove")) {
                access = SHARE_NONE;
            }
            else if (xmlStrcmp(sharee->name, BAD_CAST "set")) continue;
        }
        else if (xmlStrcmp(sharee->name, BAD_CAST "sharee")) continue;

        for (node = xmlFirstElementChild(sharee); node;
             node = xmlNextElementSibling(node)) {
            if (!xmlStrcmp(node->name, BAD_CAST "href")) {
                href = xmlNodeGetContent(node);
                if (access == SHARE_NONE) break;
            }

            if (legacy) {
                if (!xmlStrcmp(node->name, BAD_CAST "read-write")) {
                    access = SHARE_READWRITE;
                }
                else if (!xmlStrcmp(node->name, BAD_CAST "summary")) {
                    content = xmlNodeGetContent(node);
                    xmlNodeSetContent(comment, content);
                    xmlFree(content);
                }
            }
            else if (!xmlStrcmp(node->name, BAD_CAST "share-access")) {
                xmlNodePtr share = xmlFirstElementChild(node);

                if (!xmlStrcmp(share->name, BAD_CAST "no-access")) {
                    access = SHARE_NONE;
                }
                else if (!xmlStrcmp(share->name, BAD_CAST "read-write")) {
                    access = SHARE_READWRITE;
                }
            }
            else if (!xmlStrcmp(node->name, BAD_CAST "comment")) {
                content = xmlNodeGetContent(node);
                xmlNodeSetContent(comment, content);
                xmlFree(content);
            }
        }

        if (href) {
            char *userid = NULL, *at;
            int r;

            if (!xmlStrncasecmp(href, BAD_CAST "mailto:", 7)) {
                userid = xstrdup((char *) href + 7);
                if ((at = strchr(userid, '@'))) {
                    if (!config_virtdomains || !strcmp(at+1, config_defdomain)){
                        *at = '\0';
                    }
                }
            }
            else if (!xmlStrncmp(href, BAD_CAST "DAV:", 4)) {
                if (!xmlStrcmp(href + 4, BAD_CAST "all")) {
                    userid = xstrdup("anyone");
                }
                else if (!xmlStrcmp(href + 4, BAD_CAST "unauthenticated")) {
                    userid = xstrdup("anonymous");
                }
                else if (!xmlStrcmp(href + 4, BAD_CAST "authenticated")) {
                    /* This needs to be done as anyone - anonymous */
                    r = set_share_access(txn->req_tgt.mbentry->name,
                                         "anyone", access);
                    if (r) {
                        syslog(LOG_NOTICE,
                               "failed to set share access for"
                               " 'anyone' on '%s': %s",
                               txn->req_tgt.mbentry->name, error_message(r));
                    }
                    else userid = xstrdup("-anonymous");
                }
            }
            else {
                const char *errstr = NULL;
                xmlURIPtr uri = parse_uri(METH_UNKNOWN,
                                          (const char *) href, 1, &errstr);

                if (uri) {
                    struct request_target_t principal;

                    memset(&principal, 0, sizeof(struct request_target_t));
                    r = principal_parse_path((const char *) uri->path,
                                             &principal, &errstr);
                    if (!r && principal.userid) userid = principal.userid;
                    else if (principal.userid) free(principal.userid);

                    xmlFreeURI(uri);
                }
            }

            if (!userid) {
                /* XXX  set invite-invalid ? */
                syslog(LOG_NOTICE, "could not parse userid from sharing href");
            }
            else {
                /* Set access rights */
                r = set_share_access(txn->req_tgt.mbentry->name,
                                     userid, access);
                if (r) {
                    syslog(LOG_NOTICE,
                           "failed to set share access for '%s' on '%s': %s",
                           userid, txn->req_tgt.mbentry->name,
                           error_message(r));
                }
                else {
                    /* Notify sharee - patch in response and share-access */
                    const char *annot =
                        DAV_ANNOT_NS "<" XML_NS_DAV ">invite-status";
                    const char *response = "invite-noresponse";
                    struct buf value = BUF_INITIALIZER;
                    int r;

                    /* Lookup invite status */
                    r = annotatemore_lookupmask(txn->req_tgt.mbentry->name,
                                                annot, userid, &value);
                    if (!r && buf_len(&value)) response = buf_cstring(&value);
                    node = xmlNewNode(ns[NS_DAV], BAD_CAST response);
                    buf_free(&value);
                    xmlReplaceNode(resp, node);
                    xmlFreeNode(resp);
                    resp = node;

                    node = xmlNewNode(ns[NS_DAV], BAD_CAST access_types[access]);
                    xmlReplaceNode(share, node);
                    xmlFreeNode(share);
                    share = node;

                    /* Create a resource name for the notifications -
                       We use a consistent naming scheme so that multiple
                       notifications of the same type for the same resource
                       are coalesced (overwritten) */
                    buf_reset(&resource);
                    buf_printf(&resource, "%x-%x-%x-%x.xml",
                               strhash(XML_NS_DAV),
                               strhash(SHARE_INVITE_NOTIFICATION),
                               strhash(txn->req_tgt.mbentry->name),
                               strhash(userid));

                    r = send_notification(txn, notify->doc,
                                          userid, buf_cstring(&resource));
                }

                free(userid);
            }

            xmlFree(href);
        }

        ret = HTTP_NO_CONTENT;
    }

  done:
    if (root) xmlFreeDoc(root->doc);
    if (notify) xmlFreeDoc(notify->doc);
    buf_free(&resource);

    return ret;
}


static int dav_post_import(struct transaction_t *txn,
                          struct meth_params *pparams)
{
    int ret = 0, r, precond = HTTP_OK, rights;
    const char **hdr;
    struct mime_type_t *mime = NULL;
    struct mailbox *mailbox = NULL;
    quota_t qdiffs[QUOTA_NUMRESOURCES] = QUOTA_DIFFS_INITIALIZER;
    void *davdb = NULL, *obj = NULL;
    xmlDocPtr outdoc = NULL;
    xmlNodePtr root;
    xmlNsPtr ns[NUM_NAMESPACE];

    /* Check Content-Type */
    mime = pparams->mime_types;
    if ((hdr = spool_getheader(txn->req_hdrs, "Content-Type"))) {
        for (; mime->content_type; mime++) {
            if (is_mediatype(mime->content_type, hdr[0])) break;
        }
        if (!mime->content_type) {
            txn->error.precond = pparams->put.supp_data_precond;
            return HTTP_FORBIDDEN;
        }
    }

    /* Check ACL for current user */
    rights = httpd_myrights(httpd_authstate, txn->req_tgt.mbentry);
    if (!(rights & DACL_WRITECONT) || !(rights & DACL_ADDRSRC)) {
        /* DAV:need-privileges */
        txn->error.precond = DAV_NEED_PRIVS;
        txn->error.resource = txn->req_tgt.path;
        txn->error.rights =
            !(rights & DACL_WRITECONT) ? DACL_WRITECONT : DACL_ADDRSRC;
        return HTTP_NO_PRIVS;
    }

    if (txn->req_tgt.mbentry->server) {
        /* Remote mailbox */
        struct backend *be;

        be = proxy_findserver(txn->req_tgt.mbentry->server,
                              &http_protocol, httpd_userid,
                              &backend_cached, NULL, NULL, httpd_in);
        if (!be) return HTTP_UNAVAILABLE;

        return http_pipe_req_resp(be, txn);
    }

    /* Local mailbox */

    /* Read body */
    txn->req_body.flags |= BODY_DECODE;
    r = http_read_body(httpd_in, httpd_out,
                       txn->req_hdrs, &txn->req_body, &txn->error.desc);
    if (r) {
        txn->flags.conn = CONN_CLOSE;
        return r;
    }

    /* Check if we can append a new message to mailbox */
    qdiffs[QUOTA_STORAGE] = buf_len(&txn->req_body.payload);
    if ((r = append_check(txn->req_tgt.mbentry->name, httpd_authstate,
                          ACL_INSERT, ignorequota ? NULL : qdiffs))) {
        syslog(LOG_ERR, "append_check(%s) failed: %s",
               txn->req_tgt.mbentry->name, error_message(r));
        txn->error.desc = error_message(r);
        return HTTP_SERVER_ERROR;
    }

    /* Open mailbox for writing */
    r = mailbox_open_iwl(txn->req_tgt.mbentry->name, &mailbox);
    if (r) {
        syslog(LOG_ERR, "http_mailbox_open(%s) failed: %s",
               txn->req_tgt.mbentry->name, error_message(r));
        txn->error.desc = error_message(r);
        return HTTP_SERVER_ERROR;
    }

    /* Open the DAV DB corresponding to the mailbox */
    davdb = pparams->davdb.open_db(mailbox);

    /* Check any preconditions */
    assert(!buf_len(&txn->buf));
    buf_printf(&txn->buf, "%u-%u-%u", mailbox->i.uidvalidity,
               mailbox->i.last_uid, mailbox->i.exists);
    ret = precond = pparams->check_precond(txn, pparams, mailbox, NULL,
                                           buf_cstring(&txn->buf),
                                           mailbox->index_mtime);
    buf_reset(&txn->buf);

    switch (precond) {
    case HTTP_OK:
        break;

    case HTTP_LOCKED:
        txn->error.precond = DAV_NEED_LOCK_TOKEN;
        txn->error.resource = txn->req_tgt.path;

        GCC_FALLTHROUGH

    case HTTP_PRECOND_FAILED:
    default:
        /* We failed a precondition */
        ret = precond;
        goto done;
    }

    /* Start construction of our multistatus response */
    root = init_xml_response("multistatus", NS_DAV, NULL, ns);
    if (!root) {
        ret = HTTP_SERVER_ERROR;
        txn->error.desc = "Unable to create XML response";
        goto done;
    }
    ensure_ns(ns, NS_CS, root, XML_NS_CS, "CS");

    outdoc = root->doc;

    /* Parse, validate, and store the resource */
    obj = mime->to_object(&txn->req_body.payload);
    ret = pparams->post.import(txn, obj, mailbox, davdb,
                               root, ns, get_preferences(txn));

    /* Validators */
    assert(!buf_len(&txn->buf));
    dav_get_synctoken(mailbox, &txn->buf, "");
    txn->resp_body.ctag = buf_cstring(&txn->buf);
    txn->resp_body.etag = NULL;
    txn->resp_body.lastmod = 0;

    /* Output the XML response */
    if (!ret) xml_response(HTTP_MULTI_STATUS, txn, outdoc);

  done:
    if (outdoc) xmlFreeDoc(outdoc);
    if (obj) {
        if (pparams->mime_types[0].free) pparams->mime_types[0].free(obj);
    }
    if (davdb) pparams->davdb.close_db(davdb);
    mailbox_close(&mailbox);

    return ret;
}


/* Perform a POST request */
int meth_post(struct transaction_t *txn, void *params)
{
    struct meth_params *pparams = (struct meth_params *) params;
    static unsigned post_count = 0;
    struct strlist *action;
    int r, ret;
    size_t len;

    /* Response should not be cached */
    txn->flags.cc |= CC_NOCACHE;

    /* Parse the path */
<<<<<<< HEAD
    r = pparams->parse_path(txn->req_uri->path, &txn->req_tgt, &txn->error.desc);
    if (r) {
        if (r == HTTP_MOVED) txn->location = txn->req_tgt.path;
        return r;
    }
=======
    r = dav_parse_req_target(txn, pparams);
    if (r) return r;
>>>>>>> b83a28ce

    /* Make sure method is allowed (only allowed on certain collections) */
    if (!(txn->req_tgt.allow & ALLOW_POST)) return HTTP_NOT_ALLOWED;

    /* Do any special processing */
    if (pparams->post.proc) {
        ret = pparams->post.proc(txn);
        if (ret != HTTP_CONTINUE) return ret;
    }

    /* Check for query params */
    action = hash_lookup("action", &txn->req_qparams);

    if (!action) {
        /* Check Content-Type */
        const char **hdr = spool_getheader(txn->req_hdrs, "Content-Type");

        if ((pparams->post.allowed & POST_SHARE) && hdr &&
            (is_mediatype(hdr[0], DAVSHARING_CONTENT_TYPE) ||
             is_mediatype(hdr[0], "text/xml"))) {
            /* Sharing request */
            return dav_post_share(txn, pparams);
        }
        else if ((pparams->post.allowed & POST_BULK) && hdr) {
            if (is_mediatype(hdr[0], "application/xml")) {
                /* Bulk CRUD */
                return HTTP_FORBIDDEN;
            }
            else {
                /* Bulk import */
                return dav_post_import(txn, pparams);
            }
        }
        else return HTTP_BAD_REQUEST;
    }

    if (!(pparams->post.allowed & POST_ADDMEMBER) ||
        !action || action->next || strcmp(action->s, "add-member")) {
        return HTTP_BAD_REQUEST;
    }

    /* POST add-member to regular collection */

    /* Append a unique resource name to URL path and perform a PUT */
    len = strlen(txn->req_tgt.path);
    txn->req_tgt.resource = txn->req_tgt.path + len;
    txn->req_tgt.reslen =
        snprintf(txn->req_tgt.resource, MAX_MAILBOX_PATH - len,
                 "%x-%d-%ld-%u.ics",
                 strhash(txn->req_tgt.path), getpid(), time(0), post_count++);

    /* Tell client where to find the new resource */
    txn->location = txn->req_tgt.path;

    ret = meth_put(txn, params);

    if (ret != HTTP_CREATED) txn->location = NULL;

    return ret;
}


/* Perform a PATCH request
 *
 * preconditions:
 */
int meth_patch(struct transaction_t *txn, void *params)
{
    struct meth_params *pparams = (struct meth_params *) params;
    int ret, r, precond, rights;
    const char **hdr, *etag;
    struct patch_doc_t *patch_doc = NULL;
    struct mailbox *mailbox = NULL;
    struct dav_data *ddata;
    struct index_record oldrecord;
    time_t lastmod;
    unsigned flags = 0;
    void *davdb = NULL, *obj = NULL;
    struct buf msg_buf = BUF_INITIALIZER;

    /* Response should not be cached */
    txn->flags.cc |= CC_NOCACHE;

    /* Parse the path */
<<<<<<< HEAD
    r = pparams->parse_path(txn->req_uri->path, &txn->req_tgt, &txn->error.desc);
    if (r) {
        if (r == HTTP_MOVED) txn->location = txn->req_tgt.path;
        else r = HTTP_FORBIDDEN;
        return r;
    }
=======
    r = dav_parse_req_target(txn, pparams);
    if (r) return r;
>>>>>>> b83a28ce

    /* Make sure method is allowed (only allowed on resources) */
    if (!(txn->req_tgt.allow & ALLOW_PATCH)) return HTTP_NOT_ALLOWED;

    /* Check Content-Type */
    if ((hdr = spool_getheader(txn->req_hdrs, "Content-Type"))) {
        for (patch_doc = pparams->patch_docs; patch_doc->format; patch_doc++) {
            if (is_mediatype(patch_doc->format, hdr[0])) break;
        }
    }
    if (!patch_doc || !patch_doc->format) {
        txn->resp_body.patch = pparams->patch_docs;
        return HTTP_BAD_MEDIATYPE;
    }

    /* Check ACL for current user */
    rights = httpd_myrights(httpd_authstate, txn->req_tgt.mbentry);
    if (!(rights & DACL_WRITECONT)) {
        /* DAV:need-privileges */
        txn->error.precond = DAV_NEED_PRIVS;
        txn->error.resource = txn->req_tgt.path;
        txn->error.rights = DACL_WRITECONT;
        return HTTP_NO_PRIVS;
    }

    if (txn->req_tgt.mbentry->server) {
        /* Remote mailbox */
        struct backend *be;

        be = proxy_findserver(txn->req_tgt.mbentry->server,
                              &http_protocol, httpd_userid,
                              &backend_cached, NULL, NULL, httpd_in);
        if (!be) return HTTP_UNAVAILABLE;

        return http_pipe_req_resp(be, txn);
    }

    /* Local Mailbox */

    /* Read body */
    txn->req_body.flags |= BODY_DECODE;
    ret = http_read_body(httpd_in, httpd_out,
                         txn->req_hdrs, &txn->req_body, &txn->error.desc);
    if (ret) {
        txn->flags.conn = CONN_CLOSE;
        return ret;
    }

    /* Check if we can append a new message to mailbox */
    /* XXX  Can we guess-timate the size difference? */
    if ((r = append_check(txn->req_tgt.mbentry->name, httpd_authstate,
                          ACL_INSERT, NULL))) {
        syslog(LOG_ERR, "append_check(%s) failed: %s",
               txn->req_tgt.mbentry->name, error_message(r));
        txn->error.desc = error_message(r);
        return HTTP_SERVER_ERROR;
    }

    /* Open mailbox for writing */
    r = mailbox_open_iwl(txn->req_tgt.mbentry->name, &mailbox);
    if (r) {
        syslog(LOG_ERR, "http_mailbox_open(%s) failed: %s",
               txn->req_tgt.mbentry->name, error_message(r));
        txn->error.desc = error_message(r);
        return HTTP_SERVER_ERROR;
    }

    /* Open the DAV DB corresponding to the mailbox */
    davdb = pparams->davdb.open_db(mailbox);

    /* Find message UID for the resource */
    pparams->davdb.lookup_resource(davdb, txn->req_tgt.mbentry->name,
                                   txn->req_tgt.resource, (void *) &ddata, 0);
    if (!ddata->imap_uid) {
        ret = HTTP_NOT_FOUND;
        goto done;
    }

    /* Fetch resource validators */
    r = pparams->get_validators(mailbox, (void *) ddata, httpd_userid,
                                &oldrecord, &etag, &lastmod);
    if (r) {
        txn->error.desc = error_message(r);
        ret = HTTP_SERVER_ERROR;
        goto done;
    }

    /* Check any preferences */
    flags = get_preferences(txn);

    /* Check any preconditions */
    ret = precond = pparams->check_precond(txn, params, mailbox,
                                           (void *) ddata, etag, lastmod);

    switch (precond) {
    case HTTP_PRECOND_FAILED:
        if (!(flags & PREFER_REP)) goto done;

        /* Fill in ETag and Last-Modified */
        txn->resp_body.etag = etag;
        txn->resp_body.lastmod = lastmod;

        /* Fall through and load message */
        GCC_FALLTHROUGH

    case HTTP_OK: {
        unsigned offset;
        struct buf buf;

        /* Load message containing the resource */
        mailbox_map_record(mailbox, &oldrecord, &msg_buf);

        /* Resource length doesn't include RFC 5322 header */
        offset = oldrecord.header_size;

        /* Parse existing resource */
        buf_init_ro(&buf, buf_base(&msg_buf) + offset,
                    buf_len(&msg_buf) - offset);
        obj = pparams->mime_types[0].to_object(&buf);
        buf_free(&buf);

        if (precond == HTTP_OK) {
            /* Parse, validate, and apply the patch document to the resource */
            ret = patch_doc->proc(txn, obj);
            if (!ret) {
                ret = pparams->put.proc(txn, obj, mailbox,
                                        txn->req_tgt.resource, davdb, flags);
                if (ret == HTTP_FORBIDDEN) ret = HTTP_UNPROCESSABLE;
            }
        }

        break;
    }

    case HTTP_LOCKED:
        txn->error.precond = DAV_NEED_LOCK_TOKEN;
        txn->error.resource = txn->req_tgt.path;

    default:
        /* We failed a precondition */
        goto done;
    }

    if (flags & PREFER_REP) {
        struct resp_body_t *resp_body = &txn->resp_body;
        struct mime_type_t *mime = pparams->mime_types;
        struct buf *data;

        if ((hdr = spool_getheader(txn->req_hdrs, "Accept"))) {
            mime = get_accept_type(hdr, pparams->mime_types);
            if (!mime) goto done;
        }

        switch (ret) {
        case HTTP_NO_CONTENT:
            ret = HTTP_OK;

            GCC_FALLTHROUGH

        case HTTP_CREATED:
        case HTTP_PRECOND_FAILED:
            /* Convert into requested MIME type */
            data = mime->from_object(obj);

            /* Fill in Content-Type, Content-Length */
            resp_body->type = mime->content_type;
            resp_body->len = buf_len(data);

            /* Fill in Content-Location */
            resp_body->loc = txn->req_tgt.path;

            /* Fill in Expires and Cache-Control */
            resp_body->maxage = 3600;   /* 1 hr */
            txn->flags.cc = CC_MAXAGE
                | CC_REVALIDATE         /* don't use stale data */
                | CC_NOTRANSFORM;       /* don't alter iCal data */

            /* Output current representation */
            write_body(ret, txn, buf_base(data), buf_len(data));

            buf_destroy(data);
            ret = 0;
            break;

        default:
            /* failure - do nothing */
            break;
        }
    }

  done:
    if (obj) {
        if (pparams->mime_types[0].free) pparams->mime_types[0].free(obj);
        buf_free(&msg_buf);
    }
    if (davdb) pparams->davdb.close_db(davdb);
    mailbox_close(&mailbox);

    return ret;
}


/* Perform a PUT request
 *
 * preconditions:
 *   *DAV:supported-address-data
 */
int meth_put(struct transaction_t *txn, void *params)
{
    struct meth_params *pparams = (struct meth_params *) params;
    int ret, r, precond, rights, reqd_rights;
    const char **hdr, *etag;
    struct mime_type_t *mime = NULL;
    struct mailbox *mailbox = NULL;
    struct dav_data *ddata;
    struct index_record oldrecord;
    quota_t qdiffs[QUOTA_NUMRESOURCES] = QUOTA_DIFFS_INITIALIZER;
    time_t lastmod;
    unsigned flags = 0;
    void *davdb = NULL, *obj = NULL;
    struct buf msg_buf = BUF_INITIALIZER;

    if (txn->meth == METH_POST) {
        reqd_rights = DACL_ADDRSRC;
    }
    else {
        /* Response should not be cached */
        txn->flags.cc |= CC_NOCACHE;

        /* Parse the path */
<<<<<<< HEAD
        r = pparams->parse_path(txn->req_uri->path,
                                &txn->req_tgt, &txn->error.desc);
        if (r) {
            if (r == HTTP_MOVED) txn->location = txn->req_tgt.path;
            else r = HTTP_FORBIDDEN;
            return r;
=======
        r = dav_parse_req_target(txn, pparams);
        if (r) {
            switch (r){
            case HTTP_MOVED:
            case HTTP_SERVER_ERROR: return r;
            default: return HTTP_FORBIDDEN;
            }
>>>>>>> b83a28ce
        }

        /* Make sure method is allowed (only allowed on resources) */
        if (!(txn->req_tgt.allow & ALLOW_WRITE)) return HTTP_NOT_ALLOWED;

        reqd_rights = DACL_WRITECONT;

        if (txn->req_tgt.allow & ALLOW_USERDATA) reqd_rights |= DACL_PROPRSRC;
    }

    /* Make sure mailbox type is correct */
    if (txn->req_tgt.mbentry->mbtype != txn->req_tgt.namespace->mboxtype)
        return HTTP_FORBIDDEN;

    /* Make sure Content-Range isn't specified */
    if (spool_getheader(txn->req_hdrs, "Content-Range"))
        return HTTP_BAD_REQUEST;

    /* Check Content-Type */
    mime = pparams->mime_types;
    if ((hdr = spool_getheader(txn->req_hdrs, "Content-Type"))) {
        for (; mime->content_type; mime++) {
            if (is_mediatype(mime->content_type, hdr[0])) break;
        }
        if (!mime->content_type) {
            txn->error.precond = pparams->put.supp_data_precond;
            return HTTP_FORBIDDEN;
        }
    }

    /* Check ACL for current user */
    rights = httpd_myrights(httpd_authstate, txn->req_tgt.mbentry);
    if (!(rights & reqd_rights)) {
        /* DAV:need-privileges */
        txn->error.precond = DAV_NEED_PRIVS;
        txn->error.resource = txn->req_tgt.path;
        txn->error.rights = reqd_rights;
        return HTTP_NO_PRIVS;
    }

    if (txn->req_tgt.mbentry->server) {
        /* Remote mailbox */
        struct backend *be;

        be = proxy_findserver(txn->req_tgt.mbentry->server,
                              &http_protocol, httpd_userid,
                              &backend_cached, NULL, NULL, httpd_in);
        if (!be) return HTTP_UNAVAILABLE;

        return http_pipe_req_resp(be, txn);
    }

    /* Local Mailbox */

    /* Read body */
    txn->req_body.flags |= BODY_DECODE;
    ret = http_read_body(httpd_in, httpd_out,
                         txn->req_hdrs, &txn->req_body, &txn->error.desc);
    if (ret) {
        txn->flags.conn = CONN_CLOSE;
        return ret;
    }

    if (rights & DACL_WRITECONT) {
        /* Check if we can append a new message to mailbox */
        qdiffs[QUOTA_STORAGE] = buf_len(&txn->req_body.payload);
        if ((r = append_check(txn->req_tgt.mbentry->name, httpd_authstate,
                              ACL_INSERT, ignorequota ? NULL : qdiffs))) {
            syslog(LOG_ERR, "append_check(%s) failed: %s",
                   txn->req_tgt.mbentry->name, error_message(r));
            txn->error.desc = error_message(r);
            return HTTP_SERVER_ERROR;
        }
    }

    /* Open mailbox for writing */
    r = mailbox_open_iwl(txn->req_tgt.mbentry->name, &mailbox);
    if (r) {
        syslog(LOG_ERR, "http_mailbox_open(%s) failed: %s",
               txn->req_tgt.mbentry->name, error_message(r));
        txn->error.desc = error_message(r);
        return HTTP_SERVER_ERROR;
    }

    /* Open the DAV DB corresponding to the mailbox */
    davdb = pparams->davdb.open_db(mailbox);

    /* Find message UID for the resource, if exists */
    pparams->davdb.lookup_resource(davdb, txn->req_tgt.mbentry->name,
                                   txn->req_tgt.resource, (void *) &ddata, 0);
    /* XXX  Check errors */

    /* Fetch resource validators */
    r = pparams->get_validators(mailbox, (void *) ddata, httpd_userid,
                                &oldrecord, &etag, &lastmod);
    if (r) {
        txn->error.desc = error_message(r);
        ret = HTTP_SERVER_ERROR;
        goto done;
    }

    /* Check any preferences */
    flags = get_preferences(txn);

    /* Check any preconditions */
    if (txn->meth == METH_POST) {
        assert(!buf_len(&txn->buf));
        buf_printf(&txn->buf, "%u-%u-%u", mailbox->i.uidvalidity,
                   mailbox->i.last_uid, mailbox->i.exists);
        ret = precond = pparams->check_precond(txn, params, mailbox, NULL,
                                               buf_cstring(&txn->buf),
                                               mailbox->index_mtime);
        buf_reset(&txn->buf);
    }
    else {
        ret = precond = pparams->check_precond(txn, params, mailbox,
                                               (void *) ddata, etag, lastmod);
    }

    switch (precond) {
    case HTTP_OK:
        /* Parse, validate, and store the resource */
        obj = mime->to_object(&txn->req_body.payload);
        ret = pparams->put.proc(txn, obj, mailbox,
                                txn->req_tgt.resource, davdb, flags);
        break;

    case HTTP_PRECOND_FAILED:
        if ((flags & PREFER_REP) && ((rights & DACL_READ) == DACL_READ)) {
            /* Fill in ETag and Last-Modified */
            txn->resp_body.etag = etag;
            txn->resp_body.lastmod = lastmod;

            if (pparams->get) {
                r = pparams->get(txn, mailbox, &oldrecord, (void *) ddata, &obj);
                if (r != HTTP_CONTINUE) flags &= ~PREFER_REP;
            }
            else {
                unsigned offset;
                struct buf buf;

                /* Load message containing the resource */
                mailbox_map_record(mailbox, &oldrecord, &msg_buf);

                /* Resource length doesn't include RFC 5322 header */
                offset = oldrecord.header_size;

                /* Parse existing resource */
                buf_init_ro(&buf, buf_base(&msg_buf) + offset,
                            buf_len(&msg_buf) - offset);
                obj = pparams->mime_types[0].to_object(&buf);
                buf_free(&buf);
            }
        }
        break;

    case HTTP_LOCKED:
        txn->error.precond = DAV_NEED_LOCK_TOKEN;
        txn->error.resource = txn->req_tgt.path;

    default:
        /* We failed a precondition */
        goto done;
    }

    if (txn->req_tgt.allow & ALLOW_PATCH) {
        /* Add Accept-Patch formats to response */
        txn->resp_body.patch = pparams->patch_docs;
    }

    if (flags & PREFER_REP) {
        struct resp_body_t *resp_body = &txn->resp_body;
        const char **hdr;
        struct buf *data;

        if ((hdr = spool_getheader(txn->req_hdrs, "Accept"))) {
            mime = get_accept_type(hdr, pparams->mime_types);
            if (!mime) goto done;
        }

        switch (ret) {
        case HTTP_NO_CONTENT:
            ret = HTTP_OK;

            GCC_FALLTHROUGH

        case HTTP_CREATED:
        case HTTP_PRECOND_FAILED:
            /* Convert into requested MIME type */
            data = mime->from_object(obj);

            /* Fill in Content-Type, Content-Length */
            resp_body->type = mime->content_type;
            resp_body->len = buf_len(data);

            /* Fill in Content-Location */
            resp_body->loc = txn->req_tgt.path;

            /* Fill in Expires and Cache-Control */
            resp_body->maxage = 3600;   /* 1 hr */
            txn->flags.cc = CC_MAXAGE
                | CC_REVALIDATE         /* don't use stale data */
                | CC_NOTRANSFORM;       /* don't alter iCal data */

            /* Output current representation */
            write_body(ret, txn, buf_base(data), buf_len(data));

            buf_destroy(data);
            ret = 0;
            break;

        default:
            /* failure - do nothing */
            break;
        }
    }

  done:
    if (obj) {
        if (pparams->mime_types[0].free) pparams->mime_types[0].free(obj);
        buf_free(&msg_buf);
    }
    if (davdb) pparams->davdb.close_db(davdb);
    mailbox_close(&mailbox);

    return ret;
}


/* Compare modseq in index maps -- used for sorting */
static int map_modseq_cmp(const struct index_map *m1,
                          const struct index_map *m2)
{
    if (m1->modseq < m2->modseq) return -1;
    if (m1->modseq > m2->modseq) return 1;
    return 0;
}


/* CALDAV:calendar-multiget/CARDDAV:addressbook-multiget REPORT */
int report_multiget(struct transaction_t *txn, struct meth_params *rparams,
                    xmlNodePtr inroot, struct propfind_ctx *fctx)
{
    int r, ret = 0;
    struct mailbox *mailbox = NULL;
    xmlNodePtr node;

    /* Get props for each href */
    for (node = inroot->children; node; node = node->next) {
        if ((node->type == XML_ELEMENT_NODE) &&
            !xmlStrcmp(node->name, BAD_CAST "href")) {
            xmlChar *href = xmlNodeListGetString(inroot->doc, node->children, 1);
            xmlURIPtr uri;
            struct request_target_t tgt;
            struct dav_data *ddata;
            const char *resultstr = NULL;

            /* Parse the URI */
            uri = parse_uri(METH_REPORT, (const char *) href,
                            1 /* path required */, &resultstr);
            xmlFree(href);
            if (!uri) {
                r = HTTP_FORBIDDEN;
            }
            else {
                /* Parse the path */
                memset(&tgt, 0, sizeof(struct request_target_t));
                tgt.namespace = txn->req_tgt.namespace;

                r = rparams->parse_path(uri->path, &tgt, &resultstr);
                xmlFreeURI(uri);
            }
            if (r) {
<<<<<<< HEAD
                ret = (r == HTTP_MOVED) ? HTTP_NOT_FOUND : r;
                goto done;
=======
                if (r == HTTP_MOVED)
                    xml_add_response(fctx, HTTP_MOVED, 0, NULL, resultstr);
                else
                    xml_add_response(fctx, r, 0, resultstr, NULL);
                continue;
>>>>>>> b83a28ce
            }

            fctx->req_tgt = &tgt;
            fctx->mbentry = tgt.mbentry;

            /* Check if we already have this mailbox open */
            if (!mailbox || strcmp(mailbox->name, tgt.mbentry->name)) {
                if (mailbox) mailbox_close(&mailbox);

                /* Open mailbox for reading */
                r = mailbox_open_irl(tgt.mbentry->name, &mailbox);
                if (r && r != IMAP_MAILBOX_NONEXISTENT) {
                    syslog(LOG_ERR, "http_mailbox_open(%s) failed: %s",
                           tgt.mbentry->name, error_message(r));
                    xml_add_response(fctx, HTTP_SERVER_ERROR,
                                     0, error_message(r), NULL);
                    continue;
                }

                fctx->mailbox = mailbox;
            }

            if (!fctx->mailbox || !tgt.resource) {
                /* Add response for missing target */
                xml_add_response(fctx, HTTP_NOT_FOUND, 0, NULL, NULL);
                continue;
            }

            /* Open the DAV DB corresponding to the mailbox */
            fctx->davdb = rparams->davdb.open_db(fctx->mailbox);

            /* Find message UID for the resource */
            rparams->davdb.lookup_resource(fctx->davdb, tgt.mbentry->name,
                                           tgt.resource, (void **) &ddata, 0);
            ddata->resource = tgt.resource;
            /* XXX  Check errors */

            fctx->proc_by_resource(fctx, ddata);

            /* XXX - split this into a req_tgt cleanup */
            free(tgt.userid);
            mboxlist_entry_free(&tgt.mbentry);

            rparams->davdb.close_db(fctx->davdb);
        }
    }

  done:
    mailbox_close(&mailbox);

    return (ret ? ret : HTTP_MULTI_STATUS);
}


/* DAV:sync-collection REPORT */
int report_sync_col(struct transaction_t *txn, struct meth_params *rparams,
                    xmlNodePtr inroot, struct propfind_ctx *fctx)
{
    int ret = 0, r, i, unbind_flag = -1, unchanged_flag = -1;
    struct mailbox *mailbox = NULL;
    uint32_t uidvalidity = 0;
    modseq_t syncmodseq = 0;
    modseq_t basemodseq = 0;
    modseq_t highestmodseq = 0;
    modseq_t respmodseq = 0;
    uint32_t limit = -1;
    uint32_t msgno;
    uint32_t nresp = 0;
    xmlNodePtr node;
    struct index_state istate;
    char tokenuri[MAX_MAILBOX_PATH+1];

    /* XXX  Handle Depth (cal-home-set at toplevel) */

    memset(&istate, 0, sizeof(struct index_state));
    istate.map = NULL;

    /* Open mailbox for reading */
    r = mailbox_open_irl(txn->req_tgt.mbentry->name, &mailbox);
    if (r) {
        syslog(LOG_ERR, "http_mailbox_open(%s) failed: %s",
               txn->req_tgt.mbentry->name, error_message(r));
        txn->error.desc = error_message(r);
        ret = HTTP_SERVER_ERROR;
        goto done;
    }

    fctx->mbentry = txn->req_tgt.mbentry;
    fctx->mailbox = mailbox;

    highestmodseq = mailbox->i.highestmodseq;
    mailbox_user_flag(mailbox, DFLAG_UNBIND, &unbind_flag, 1);
    mailbox_user_flag(mailbox, DFLAG_UNCHANGED, &unchanged_flag, 1);

    /* Parse children element of report */
    for (node = inroot->children; node; node = node->next) {
        xmlNodePtr node2;
        xmlChar *str = NULL;
        if (node->type == XML_ELEMENT_NODE) {
            if (!xmlStrcmp(node->name, BAD_CAST "sync-token") &&
                (str = xmlNodeListGetString(inroot->doc, node->children, 1))) {
                /* Parse sync-token */
                r = sscanf((char *) str, SYNC_TOKEN_URL_SCHEME
                           "%u-" MODSEQ_FMT "-" MODSEQ_FMT "%1s",
                           &uidvalidity, &syncmodseq, &basemodseq,
                           tokenuri /* test for trailing junk */);

                syslog(LOG_DEBUG, "scanned token %s to %d %u %llu %llu",
                       str, r, uidvalidity, syncmodseq, basemodseq);
                /* Sanity check the token components */
                if (r < 2 || r > 3 ||
                    (uidvalidity != mailbox->i.uidvalidity) ||
                    (syncmodseq > highestmodseq)) {
                    fctx->txn->error.desc = "Invalid sync-token";
                }
                else if (r == 3) {
                    /* Previous partial read token */
                    if (basemodseq > highestmodseq) {
                        fctx->txn->error.desc = "Invalid sync-token";
                    }
                    else if (basemodseq < mailbox->i.deletedmodseq) {
                        fctx->txn->error.desc = "Stale sync-token";
                    }
                }
                else {
                    /* Regular token */
                    if (syncmodseq < mailbox->i.deletedmodseq) {
                        fctx->txn->error.desc = "Stale sync-token";
                    }
                }

                if (fctx->txn->error.desc) {
                    /* DAV:valid-sync-token */
                    txn->error.precond = DAV_SYNC_TOKEN;
                    ret = HTTP_FORBIDDEN;
                }
            }
            else if (!xmlStrcmp(node->name, BAD_CAST "sync-level") &&
                (str = xmlNodeListGetString(inroot->doc, node->children, 1))) {
                if (!strcmp((char *) str, "infinity")) {
                    fctx->txn->error.desc =
                        "This server DOES NOT support infinite depth requests";
                    ret = HTTP_SERVER_ERROR;
                }
                else if ((sscanf((char *) str, "%u", &fctx->depth) != 1) ||
                         (fctx->depth != 1)) {
                    fctx->txn->error.desc = "Illegal sync-level";
                    ret = HTTP_BAD_REQUEST;
                }
            }
            else if (!xmlStrcmp(node->name, BAD_CAST "limit")) {
                for (node2 = node->children; node2; node2 = node2->next) {
                    if ((node2->type == XML_ELEMENT_NODE) &&
                        !xmlStrcmp(node2->name, BAD_CAST "nresults") &&
                        (!(str = xmlNodeListGetString(inroot->doc,
                                                      node2->children, 1)) ||
                         (sscanf((char *) str, "%u", &limit) != 1))) {
                        txn->error.precond = DAV_OVER_LIMIT;
                        ret = HTTP_FORBIDDEN;
                    }
                }
            }

            if (str) xmlFree(str);
            if (ret) goto done;
        }
    }

    /* Check Depth */
    if (!fctx->depth) {
        fctx->txn->error.desc = "Illegal sync-level";
        ret = HTTP_BAD_REQUEST;
        goto done;
    }

    if (!syncmodseq) {
        /* Initial sync - set basemodseq in case client limits results */
        basemodseq = highestmodseq;
    }

    /* Construct array of records for sorting and/or fetching cached header */
    istate.mailbox = mailbox;
    istate.map = xzmalloc(mailbox->i.num_records * sizeof(struct index_map));

    /* Open the DAV DB corresponding to the mailbox */
    fctx->davdb = rparams->davdb.open_db(fctx->mailbox);

    /* Find which resources we need to report */
    struct mailbox_iter *iter = mailbox_iter_init(mailbox, syncmodseq, 0);
    const message_t *msg;

    while ((msg = mailbox_iter_step(iter))) {
        const struct index_record *record = msg_record(msg);
        modseq_t modseq;

        if ((unbind_flag >= 0) &&
            record->user_flags[unbind_flag / 32] & (1 << (unbind_flag & 31))) {
            /* Resource replaced by a PUT, COPY, or MOVE - ignore it */
            continue;
        }

        /* Fetch modseq for record (could be per-user) */
        modseq = rparams->get_modseq(mailbox, record, httpd_userid, fctx->davdb);

	if (modseq <= syncmodseq) {
            /* Resource not added/removed since last sync */
            continue;
        }

        if ((modseq - syncmodseq == 1) &&
            (unchanged_flag >= 0) &&
            (record->user_flags[unchanged_flag / 32] &
             (1 << (unchanged_flag & 31)))) {
            /* Resource has just had VTIMEZONEs stripped - ignore it */
            continue;
        }

        if ((modseq <= basemodseq) &&
            (record->system_flags & FLAG_EXPUNGED)) {
            /* Initial sync - ignore unmapped resources */
            continue;
        }

        /* copy data into map (just like index.c - XXX helper fn? */
        istate.map[nresp].recno = record->recno;
        istate.map[nresp].uid = record->uid;
        istate.map[nresp].modseq = modseq;
        istate.map[nresp].system_flags = record->system_flags;
        for (i = 0; i < MAX_USER_FLAGS/32; i++)
            istate.map[nresp].user_flags[i] = record->user_flags[i];
        istate.map[nresp].cache_offset = record->cache_offset;

        nresp++;
    }
    mailbox_iter_done(&iter);

    if (limit < nresp) {
        /* Need to truncate the responses */
        struct index_map *map = istate.map;

        /* Sort the response records by modseq */
        qsort(map, nresp, sizeof(struct index_map),
              (int (*)(const void *, const void *)) &map_modseq_cmp);

        /* Our last response MUST be the last record with its modseq */
        for (nresp = limit;
             nresp && map[nresp-1].modseq == map[nresp].modseq;
             nresp--);

        if (!nresp) {
            /* DAV:number-of-matches-within-limits */
            fctx->txn->error.desc = "Unable to truncate results";
            txn->error.precond = DAV_OVER_LIMIT;
            ret = HTTP_NO_STORAGE;
            goto done;
        }

        /* respmodseq will be modseq of last record we return */
        respmodseq = map[nresp-1].modseq;

        /* Tell client we truncated the responses */
        xml_add_response(fctx, HTTP_NO_STORAGE, DAV_OVER_LIMIT, NULL, NULL);
    }
    else {
        /* Full response - respmodseq will be highestmodseq of mailbox */
        respmodseq = highestmodseq;
    }

    /* Report the resources within the client requested limit (if any) */
    for (msgno = 0; msgno < nresp; msgno++) {
        struct dav_data *ddata;

        /* Find name of the resource */
        r = rparams->davdb.lookup_imapuid(fctx->davdb, fctx->mailbox->name,
                                          istate.map[msgno].uid,
                                          (void **) &ddata,
                                          /* tombstones */ 1);
        if (r) continue;

        if (!ddata->alive) {
            /* report as NOT FOUND
               IMAP UID of 0 will cause index record to be ignored
               propfind_by_resource() will append our resource name */
            ddata->imap_uid = 0;
        }

        fctx->proc_by_resource(fctx, ddata);
        fctx->record = NULL;
    }

    /* Add sync-token element */
    if (respmodseq < basemodseq) {
        /* Client limited results of initial sync - include basemodseq */
        snprintf(tokenuri, MAX_MAILBOX_PATH,
                 SYNC_TOKEN_URL_SCHEME "%u-" MODSEQ_FMT "-" MODSEQ_FMT,
                 mailbox->i.uidvalidity, respmodseq, basemodseq);
    }
    else {
        snprintf(tokenuri, MAX_MAILBOX_PATH,
                 SYNC_TOKEN_URL_SCHEME "%u-" MODSEQ_FMT,
                 mailbox->i.uidvalidity, respmodseq);
    }
    xmlNewChild(fctx->root, NULL, BAD_CAST "sync-token", BAD_CAST tokenuri);

  done:
    if (fctx->davdb) rparams->davdb.close_db(fctx->davdb);
    if (istate.map) free(istate.map);
    mailbox_close(&mailbox);

    return (ret ? ret : HTTP_MULTI_STATUS);
}


int expand_property(xmlNodePtr inroot, struct propfind_ctx *fctx,
                    struct namespace_t *namespace, const char *href,
                    parse_path_t parse_path, const struct prop_entry *lprops,
                    xmlNodePtr root, int depth)
{
    int ret = 0, r;
    struct propfind_ctx prev_ctx;
    struct request_target_t req_tgt;

    memcpy(&prev_ctx, fctx, sizeof(struct propfind_ctx));
    memset(&req_tgt, 0, sizeof(struct request_target_t));

    fctx->mode = PROPFIND_EXPAND;
    fctx->prefer &= ~PREFER_NOROOT;
    if (href) {
        /* Parse the URL */
        req_tgt.namespace = namespace;
        parse_path(href, &req_tgt, &fctx->txn->error.desc);

        fctx->req_tgt = &req_tgt;
    }
    fctx->lprops = lprops;
    fctx->elist = NULL;
    fctx->root = root;
    fctx->depth = depth;
    fctx->mbentry = NULL;
    fctx->mailbox = NULL;

    ret = preload_proplist(inroot->children, fctx);
    if (ret) goto done;

    if (!fctx->req_tgt->collection && !fctx->depth) {
        /* Add response for principal or home-set collection */
        struct mailbox *mailbox = NULL;

        if (fctx->req_tgt->mbentry) {
            /* Open mailbox for reading */
            if ((r = mailbox_open_irl(fctx->req_tgt->mbentry->name, &mailbox))) {
                syslog(LOG_INFO, "mailbox_open_irl(%s) failed: %s",
                       fctx->req_tgt->mbentry->name, error_message(r));
                fctx->txn->error.desc = error_message(r);
                ret = HTTP_SERVER_ERROR;
                goto done;
            }
            fctx->mbentry = fctx->req_tgt->mbentry;
            fctx->mailbox = mailbox;
        }

        xml_add_response(fctx, 0, 0, NULL, NULL);

        mailbox_close(&mailbox);
    }

    if (fctx->depth > 0) {
        /* Collection(s) */

        if (fctx->req_tgt->collection) {
            /* Add response for target collection */
            propfind_by_collection(fctx->req_tgt->mbentry, fctx);
        }
        else {
            /* Add responses for all contained collections */
            mboxlist_mboxtree(fctx->req_tgt->mbentry->name,
                              propfind_by_collection, fctx,
                              MBOXTREE_SKIP_ROOT);

            switch (fctx->req_tgt->namespace->id) {
            case URL_NS_CALENDAR:
            case URL_NS_ADDRESSBOOK:
                /* Add responses for shared collections */
                mboxlist_usersubs(fctx->req_tgt->userid,
                                  propfind_by_collection, fctx,
                                  MBOXTREE_SKIP_PERSONAL);
                break;
            }
        }

        if (fctx->davdb) fctx->close_db(fctx->davdb);

        ret = *fctx->ret;
    }

  done:
    /* Free the entry list */
    while (fctx->elist) {
        struct propfind_entry_list *freeme = fctx->elist;
        fctx->elist = freeme->next;
        xmlFree(freeme->name);
        free(freeme);
    }

    free(req_tgt.userid);

    fctx->mbentry = prev_ctx.mbentry;
    fctx->mailbox = prev_ctx.mailbox;
    fctx->depth = prev_ctx.depth;
    fctx->root = prev_ctx.root;
    fctx->elist = prev_ctx.elist;
    fctx->lprops = prev_ctx.lprops;
    fctx->req_tgt = prev_ctx.req_tgt;
    fctx->prefer = prev_ctx.prefer;

    if (root != fctx->root) {
        /* Move any defined namespaces up to the previous parent */
        xmlNsPtr nsDef;

        if (fctx->root->nsDef) {
            /* Find last nsDef in list */
            for (nsDef = fctx->root->nsDef; nsDef->next; nsDef = nsDef->next);
            nsDef->next = root->nsDef;
        }
        else fctx->root->nsDef = root->nsDef;
        root->nsDef = NULL;
    }

    return ret;
}



/* DAV:expand-property REPORT */
int report_expand_prop(struct transaction_t *txn __attribute__((unused)),
                       struct meth_params *rparams __attribute__((unused)),
                       xmlNodePtr inroot, struct propfind_ctx *fctx)
{
    int ret = expand_property(inroot, fctx, NULL, NULL, NULL,
                              fctx->lprops, fctx->root, fctx->depth);

    return (ret ? ret : HTTP_MULTI_STATUS);
}


/* DAV:acl-principal-prop-set REPORT */
int report_acl_prin_prop(struct transaction_t *txn __attribute__((unused)),
                         struct meth_params *rparams __attribute__((unused)),
                         xmlNodePtr inroot __attribute__((unused)),
                         struct propfind_ctx *fctx)
{
    int ret = 0;
    struct request_target_t req_tgt;
    mbentry_t *mbentry = fctx->req_tgt->mbentry;
    char *userid, *nextid;

    /* Generate URL for user principal collection */
    buf_reset(&fctx->buf);
    buf_printf(&fctx->buf, "%s/%s/",
               namespace_principal.prefix, USER_COLLECTION_PREFIX);

    /* Allowed properties are for principals, NOT the request URL */
    memset(&req_tgt, 0, sizeof(struct request_target_t));
    principal_parse_path(buf_cstring(&fctx->buf), &req_tgt,
                         &fctx->txn->error.desc);
    fctx->req_tgt = &req_tgt;
    fctx->lprops = principal_props;
    fctx->proc_by_resource = &propfind_by_resource;

    /* Parse the ACL string (userid/rights pairs) */
    for (userid = mbentry->acl; userid; userid = nextid) {
        char *rightstr;

        rightstr = strchr(userid, '\t');
        if (!rightstr) break;
        *rightstr++ = '\0';

        nextid = strchr(rightstr, '\t');
        if (!nextid) break;
        *nextid++ = '\0';

        if (strcmp(userid, "anyone") && strcmp(userid, "anonymous")) {
            /* Add userid to principal URL */
            strcpy(req_tgt.tail, userid);
            req_tgt.userid = xstrdup(userid);

            /* Add response for URL */
            xml_add_response(fctx, 0, 0, NULL, NULL);

            free(req_tgt.userid);
        }
    }

    return (ret ? ret : HTTP_MULTI_STATUS);
}


struct search_crit {
    struct strlist *props;
    xmlChar *match;
    struct search_crit *next;
};


/* mboxlist_alluser() callback to find user principals (has Inbox) */
static int principal_search(const char *userid, void *rock)
{
    struct propfind_ctx *fctx = (struct propfind_ctx *) rock;
    struct search_crit *search_crit;
    size_t len;
    char *p;

    /* XXX - this function needs extradomain and virtdomains support */

    /* Check ACL for current user */
    if (principal_acl_check(userid, httpd_authstate)) return 0;

    /* Check against search criteria */
    for (search_crit = (struct search_crit *) fctx->filter_crit;
         search_crit; search_crit = search_crit->next) {
        struct strlist *prop;

        for (prop = search_crit->props; prop; prop = prop->next) {
            if (!strcmp(prop->s, "displayname")) {
                if (!xmlStrcasestr(BAD_CAST userid,
                                   search_crit->match)) return 0;
            }
            else if (!strcmp(prop->s, "calendar-user-address-set")) {
                char email[MAX_MAILBOX_NAME+1];

                snprintf(email, MAX_MAILBOX_NAME, "%s@%s",
                         userid, config_servername);
                if (!xmlStrcasestr(BAD_CAST email,
                                   search_crit->match)) return 0;
            }
            else if (!strcmp(prop->s, "calendar-user-type")) {
                if (!xmlStrcasestr(BAD_CAST "INDIVIDUAL",
                                   search_crit->match)) return 0;
            }
        }
    }

    /* Append principal name to URL path */
    len = strlen(namespace_principal.prefix);
    p = fctx->req_tgt->path + len;
    snprintf(p, MAX_MAILBOX_PATH - len, "/%s/%s/",
             USER_COLLECTION_PREFIX, userid);

    free(fctx->req_tgt->userid);
    fctx->req_tgt->userid = xstrdup(userid);

    return xml_add_response(fctx, 0, 0, NULL, NULL);
}


static const struct prop_entry prin_search_props[] = {

    /* WebDAV (RFC 4918) properties */
    { "displayname", NS_DAV, 0, NULL, NULL, NULL },

    /* CalDAV Scheduling (RFC 6638) properties */
    { "calendar-user-address-set", NS_CALDAV, 0, NULL, NULL, NULL },
    { "calendar-user-type", NS_CALDAV, 0, NULL, NULL, NULL },

    { NULL, 0, 0, NULL, NULL, NULL }
};


/* DAV:principal-property-search REPORT */
static int report_prin_prop_search(struct transaction_t *txn,
                                   struct meth_params *rparams __attribute__((unused)),
                                   xmlNodePtr inroot,
                                   struct propfind_ctx *fctx)
{
    int ret = 0;
    xmlNodePtr node;
    struct search_crit *search_crit, *next;
    unsigned apply_prin_set = 0;

    /* Parse children element of report */
    fctx->filter_crit = NULL;
    for (node = inroot->children; node; node = node->next) {
        if (node->type == XML_ELEMENT_NODE) {
            if (!xmlStrcmp(node->name, BAD_CAST "property-search")) {
                xmlNodePtr search;

                search_crit = xzmalloc(sizeof(struct search_crit));
                search_crit->next = fctx->filter_crit;
                fctx->filter_crit = search_crit;

                for (search = node->children; search; search = search->next) {
                    if (search->type == XML_ELEMENT_NODE) {
                        if (!xmlStrcmp(search->name, BAD_CAST "prop")) {
                            xmlNodePtr prop;

                            for (prop = search->children;
                                 prop; prop = prop->next) {
                                if (prop->type == XML_ELEMENT_NODE) {
                                    const struct prop_entry *entry;

                                    for (entry = prin_search_props;
                                         entry->name &&
                                             xmlStrcmp(prop->name,
                                                       BAD_CAST entry->name);
                                         entry++);

                                    if (!entry->name) {
                                        txn->error.desc =
                                            "Unsupported XML search prop";
                                        ret = HTTP_BAD_REQUEST;
                                        goto done;
                                    }
                                    else {
                                        appendstrlist(&search_crit->props,
                                                      (char *) entry->name);
                                    }
                                }
                            }
                        }
                        else if (!xmlStrcmp(search->name, BAD_CAST "match")) {
                            if (search_crit->match) {
                                txn->error.desc =
                                    "Too many DAV:match XML elements";
                                ret = HTTP_BAD_REQUEST;
                                goto done;
                            }

                            search_crit->match =
                                xmlNodeListGetString(inroot->doc,
                                                     search->children, 1);
                        }
                        else {
                            txn->error.desc = "Unknown XML element";
                            ret = HTTP_BAD_REQUEST;
                            goto done;
                        }
                    }
                }

                if (!search_crit->props) {
                    txn->error.desc = "Missing DAV:prop XML element";
                    ret = HTTP_BAD_REQUEST;
                    goto done;
                }
                if (!search_crit->match) {
                    txn->error.desc = "Missing DAV:match XML element";
                    ret = HTTP_BAD_REQUEST;
                    goto done;
                }
            }
            else if (!xmlStrcmp(node->name, BAD_CAST "prop")) {
                /* Already parsed in meth_report() */
            }
            else if (!xmlStrcmp(node->name,
                                BAD_CAST "apply-to-principal-collection-set")) {
                apply_prin_set = 1;
            }
            else {
                txn->error.desc = "Unknown XML element";
                ret = HTTP_BAD_REQUEST;
                goto done;
            }
        }
    }

    if (!fctx->filter_crit) {
        txn->error.desc = "Missing DAV:property-search XML element";
        ret = HTTP_BAD_REQUEST;
        goto done;
    }

    /* Only search DAV:principal-collection-set */
    if (apply_prin_set || !fctx->req_tgt->userid) {
        /* XXX  Do LDAP/SQL lookup of CN/email-address(es) here */

        ret = mboxlist_alluser(principal_search, fctx);
    }

  done:
    for (search_crit = fctx->filter_crit; search_crit; search_crit = next) {
        next = search_crit->next;

        if (search_crit->match) xmlFree(search_crit->match);
        freestrlist(search_crit->props);
        free(search_crit);
    }

    return (ret ? ret : HTTP_MULTI_STATUS);
}


/* DAV:principal-search-property-set REPORT */
static int report_prin_search_prop_set(struct transaction_t *txn,
                                       struct meth_params *rparams __attribute__((unused)),
                                       xmlNodePtr inroot,
                                       struct propfind_ctx *fctx)
{
    xmlNodePtr node;
    const struct prop_entry *entry;

    /* Look for child elements in request */
    for (node = inroot->children; node; node = node->next) {
        if (node->type == XML_ELEMENT_NODE) {
            txn->error.desc =
                "DAV:principal-search-property-set XML element MUST be empty";
            return HTTP_BAD_REQUEST;
        }
    }

    for (entry = prin_search_props; entry->name; entry++) {
        node = xmlNewChild(fctx->root, NULL,
                           BAD_CAST "principal-search-property", NULL);
        node = xmlNewChild(node, NULL, BAD_CAST "prop", NULL);
        ensure_ns(fctx->ns, entry->ns, fctx->root,
                  known_namespaces[entry->ns].href,
                  known_namespaces[entry->ns].prefix);
        xmlNewChild(node, fctx->ns[entry->ns], BAD_CAST entry->name, NULL);
    }

    return HTTP_OK;
}


/* Perform a REPORT request */
int meth_report(struct transaction_t *txn, void *params)
{
    struct meth_params *rparams = (struct meth_params *) params;
    int ret = 0, r;
    const char **hdr;
    unsigned depth = 0;
    xmlNodePtr inroot = NULL, outroot = NULL, cur, prop = NULL, props = NULL;
    const struct report_type_t *report = NULL;
    xmlNsPtr ns[NUM_NAMESPACE];
    struct hash_table ns_table = { 0, NULL, NULL };
    struct propfind_ctx fctx;
    struct propfind_entry_list *elist = NULL;

    memset(&fctx, 0, sizeof(struct propfind_ctx));

    /* Parse the path */
<<<<<<< HEAD
    r = rparams->parse_path(txn->req_uri->path, &txn->req_tgt, &txn->error.desc);
    if (r) {
        if (r == HTTP_MOVED) txn->location = txn->req_tgt.path;
        return r;
    }
=======
    r = dav_parse_req_target(txn, rparams);
    if (r) return r;
>>>>>>> b83a28ce

    /* Make sure method is allowed */
    if (!(txn->req_tgt.allow & ALLOW_DAV)) return HTTP_NOT_ALLOWED;

    /* Check Depth */
    if ((hdr = spool_getheader(txn->req_hdrs, "Depth"))) {
        if (!strcmp(hdr[0], "infinity")) {
            depth = 2;
        }
        else if ((sscanf(hdr[0], "%u", &depth) != 1) || (depth > 1)) {
            txn->error.desc = "Illegal Depth value\r\n";
            return HTTP_BAD_REQUEST;
        }
    }

    /* Parse the REPORT body */
    ret = parse_xml_body(txn, &inroot, NULL);
    if (!ret && !inroot) {
        txn->error.desc = "Missing request body\r\n";
        return HTTP_BAD_REQUEST;
    }
    if (ret) goto done;

    /* Add report type to our header cache */
    spool_cache_header(xstrdup(":type"), xstrdup((const char *) inroot->name),
                       txn->req_hdrs);

    /* Check the report type against our supported list */
    for (report = rparams->reports; report && report->name; report++) {
        if (inroot->ns &&
            !xmlStrcmp(inroot->ns->href,
                       BAD_CAST known_namespaces[report->ns].href) &&
            !xmlStrcmp(inroot->name, BAD_CAST report->name)) break;
    }
    if (!report || !report->name) {
        syslog(LOG_WARNING, "REPORT %s", inroot->name);
        /* DAV:supported-report */
        txn->error.precond = DAV_SUPP_REPORT;
        ret = HTTP_FORBIDDEN;
        goto done;
    }

    /* Check any depth limit */
    if (depth && (report->flags & REPORT_DEPTH_ZERO)) {
        txn->error.desc = "Depth header field MUST have value zero (0)";
        ret = HTTP_BAD_REQUEST;
        goto done;
    }

    /* Normalize depth so that:
     * 0 = home-set collection, 1+ = calendar collection, 2+ = calendar resource
     */
    if (txn->req_tgt.collection) depth++;
    if (txn->req_tgt.resource) depth++;

    /* Check ACL and location of mailbox */
    if (report->flags & REPORT_NEED_MBOX) {
        int rights;

        /* Check ACL for current user */
        rights = httpd_myrights(httpd_authstate, txn->req_tgt.mbentry);
        if ((rights & report->reqd_privs) != report->reqd_privs) {
            if (report->reqd_privs == DACL_READFB) ret = HTTP_NOT_FOUND;
            else {
                /* DAV:need-privileges */
                txn->error.precond = DAV_NEED_PRIVS;
                txn->error.resource = txn->req_tgt.path;
                txn->error.rights = report->reqd_privs;
                ret = HTTP_NO_PRIVS;
            }
            goto done;
        }

        if (txn->req_tgt.mbentry->server) {
            /* Remote mailbox */
            struct backend *be;

            be = proxy_findserver(txn->req_tgt.mbentry->server,
                                  &http_protocol, httpd_userid,
                                  &backend_cached, NULL, NULL, httpd_in);
            if (!be) ret = HTTP_UNAVAILABLE;
            else ret = http_pipe_req_resp(be, txn);
            goto done;
        }

        /* Local Mailbox */
    }

    /* Principal or Local Mailbox */

    if (report->flags & (REPORT_NEED_PROPS | REPORT_ALLOW_PROPS)) {
        /* Parse children element of report */
        for (cur = inroot->children; cur; cur = cur->next) {
            unsigned mode = PROPFIND_NONE;

            if (cur->type == XML_ELEMENT_NODE) {
                if (!xmlStrcmp(cur->name, BAD_CAST "allprop")) {
                    mode = PROPFIND_ALL;
                    prop = cur;
                }
                else if (!xmlStrcmp(cur->name, BAD_CAST "propname")) {
                    mode = PROPFIND_NAME;
                    fctx.prefer = PREFER_MIN;  /* Don't want 404 (Not Found) */
                    prop = cur;
                }
                else if (!xmlStrcmp(cur->name, BAD_CAST "prop")) {
                    mode = PROPFIND_PROP;
                    prop = cur;
                    props = cur->children;
                }
            }

            if (mode != PROPFIND_NONE) {
                if (fctx.mode != PROPFIND_NONE) {
                    txn->error.desc = "Multiple <*prop*> elements in REPORT";
                    ret = HTTP_BAD_REQUEST;
                    goto done;
                }

                fctx.mode = mode;
            }
        }

        if (!prop && (report->flags & REPORT_NEED_PROPS)) {
            txn->error.desc = "Missing <prop> element in REPORT";
            ret = HTTP_BAD_REQUEST;
            goto done;
        }
    }

    /* Start construction of our multistatus response */
    if (report->resp_root &&
        !(outroot = init_xml_response(report->resp_root, NS_DAV, inroot, ns))) {
        txn->error.desc = "Unable to create XML response\r\n";
        ret = HTTP_SERVER_ERROR;
        goto done;
    }

    /* Populate our propfind context */
    fctx.txn = txn;
    fctx.req_tgt = &txn->req_tgt;
    fctx.depth = depth;
    fctx.prefer |= get_preferences(txn);
    fctx.userid = httpd_userid;
    fctx.userisadmin = httpd_userisadmin;
    fctx.authstate = httpd_authstate;
    fctx.mbentry = NULL;
    fctx.mailbox = NULL;
    fctx.record = NULL;
    fctx.get_validators = rparams->get_validators;
    fctx.reqd_privs = report->reqd_privs;
    if (rparams->mime_types) fctx.free_obj = rparams->mime_types[0].free;
    fctx.proc_by_resource = &propfind_by_resource;
    fctx.elist = NULL;
    fctx.lprops = rparams->propfind.lprops;
    fctx.root = outroot;
    fctx.ns = ns;
    fctx.ns_table = &ns_table;
    fctx.ret = &ret;

    /* Parse the list of properties and build a list of callbacks */
    if (fctx.mode) {
        ret = preload_proplist(props, &fctx);
    }

    /* Process the requested report */
    if (!ret) ret = (*report->proc)(txn, rparams, inroot, &fctx);

    /* Output the XML response */
    if (outroot) {
        switch (ret) {
        case HTTP_OK:
        case HTTP_MULTI_STATUS:
            /* iCalendar data in response should not be transformed */
            if (fctx.flags.fetcheddata) txn->flags.cc |= CC_NOTRANSFORM;

            xml_response(ret, txn, outroot->doc);

            ret = 0;
            break;

        default:
            break;
        }
    }

  done:
    /* Free the entry list */
    elist = fctx.elist;
    while (elist) {
        struct propfind_entry_list *freeme = elist;
        elist = elist->next;
        if (freeme->flags & PROP_CLEANUP) {
            freeme->get(freeme->name, NULL, &fctx,
                        NULL, NULL, NULL, freeme->rock);
        }
        xmlFree(freeme->name);
        free(freeme);
    }

    buf_free(&fctx.buf);

    free_hash_table(&ns_table, NULL);

    if (inroot) xmlFreeDoc(inroot->doc);
    if (outroot) xmlFreeDoc(outroot->doc);

    return ret;
}


/* Perform a UNLOCK request
 *
 * preconditions:
 *   DAV:need-privileges
 *   DAV:lock-token-matches-request-uri
 */
int meth_unlock(struct transaction_t *txn, void *params)
{
    struct meth_params *lparams = (struct meth_params *) params;
    int ret = HTTP_NO_CONTENT, r, precond;
    const char **hdr, *token;
    struct mailbox *mailbox = NULL;
    struct dav_data *ddata;
    struct index_record record;
    const char *etag;
    time_t lastmod;
    size_t len;
    void *davdb = NULL;

    /* Response should not be cached */
    txn->flags.cc |= CC_NOCACHE;

    /* Parse the path */
<<<<<<< HEAD
    r = lparams->parse_path(txn->req_uri->path, &txn->req_tgt, &txn->error.desc);
    if (r) {
        if (r == HTTP_MOVED) txn->location = txn->req_tgt.path;
        return r;
    }
=======
    r = dav_parse_req_target(txn, lparams);
    if (r) return r;
>>>>>>> b83a28ce

    /* Make sure method is allowed (only allowed on resources) */
    if (!(txn->req_tgt.allow & ALLOW_WRITE)) return HTTP_NOT_ALLOWED;

    /* Check for mandatory Lock-Token header */
    if (!(hdr = spool_getheader(txn->req_hdrs, "Lock-Token"))) {
        txn->error.desc = "Missing Lock-Token header";
        return HTTP_BAD_REQUEST;
    }
    token = hdr[0];

    if (txn->req_tgt.mbentry->server) {
        /* Remote mailbox */
        struct backend *be;

        be = proxy_findserver(txn->req_tgt.mbentry->server,
                              &http_protocol, httpd_userid,
                              &backend_cached, NULL, NULL, httpd_in);
        if (!be) return HTTP_UNAVAILABLE;

        return http_pipe_req_resp(be, txn);
    }

    /* Local Mailbox */

    /* Open mailbox for reading */
    r = mailbox_open_irl(txn->req_tgt.mbentry->name, &mailbox);
    if (r) {
        syslog(LOG_ERR, "http_mailbox_open(%s) failed: %s",
               txn->req_tgt.mbentry->name, error_message(r));
        txn->error.desc = error_message(r);
        ret = HTTP_SERVER_ERROR;
        goto done;
    }

    /* Open the DAV DB corresponding to the mailbox */
    davdb = lparams->davdb.open_db(mailbox);
    lparams->davdb.begin_transaction(davdb);

    /* Find message UID for the resource, if exists */
    lparams->davdb.lookup_resource(davdb, txn->req_tgt.mbentry->name,
                                   txn->req_tgt.resource, (void **) &ddata, 0);
    if (!ddata->rowid) {
        ret = HTTP_NOT_FOUND;
        goto done;
    }

    /* Check if resource is locked */
    if (ddata->lock_expire <= time(NULL)) {
        /* DAV:lock-token-matches-request-uri */
        txn->error.precond = DAV_BAD_LOCK_TOKEN;
        ret = HTTP_CONFLICT;
        goto done;
    }

    /* Check if current user owns the lock */
    if (strcmp(ddata->lock_ownerid, httpd_userid)) {
        /* Check ACL for current user */
        int rights = httpd_myrights(httpd_authstate, txn->req_tgt.mbentry);

        if (!(rights & DACL_ADMIN)) {
            /* DAV:need-privileges */
            txn->error.precond = DAV_NEED_PRIVS;
            txn->error.resource = txn->req_tgt.path;
            txn->error.rights = DACL_ADMIN;
            ret = HTTP_NO_PRIVS;
            goto done;
        }
    }

    /* Check if lock token matches */
    len = strlen(ddata->lock_token);
    if (token[0] != '<' || strlen(token) != len+2 || token[len+1] != '>' ||
        strncmp(token+1, ddata->lock_token, len)) {
        /* DAV:lock-token-matches-request-uri */
        txn->error.precond = DAV_BAD_LOCK_TOKEN;
        ret = HTTP_CONFLICT;
        goto done;
    }

    /* Fetch resource validators */
    r = lparams->get_validators(mailbox, (void *) ddata, httpd_userid,
                                &record, &etag, &lastmod);
    if (r) {
        txn->error.desc = error_message(r);
        ret = HTTP_SERVER_ERROR;
        goto done;
    }

    /* Check any preconditions */
    precond = lparams->check_precond(txn, params, mailbox,
                                     (void *) ddata, etag, lastmod);

    if (precond != HTTP_OK) {
        /* We failed a precondition - don't perform the request */
        ret = precond;
        goto done;
    }

    if (ddata->imap_uid) {
        /* Mapped URL - Remove the lock */
        ddata->lock_token = NULL;
        ddata->lock_owner = NULL;
        ddata->lock_ownerid = NULL;
        ddata->lock_expire = 0;

        lparams->davdb.write_resourceLOCKONLY(davdb, ddata);
    }
    else {
        /* Unmapped URL - Treat as lock-null and delete mapping entry */
        lparams->davdb.delete_resourceLOCKONLY(davdb, ddata->rowid);
    }

  done:
    if (davdb) {
        /* XXX error handling abort */
        lparams->davdb.commit_transaction(davdb);
        lparams->davdb.close_db(davdb);
    }
    mailbox_close(&mailbox);

    return ret;
}


int dav_store_resource(struct transaction_t *txn,
                       const char *data, size_t datalen,
                       struct mailbox *mailbox, struct index_record *oldrecord,
                       strarray_t *imapflags)
{
    int ret = HTTP_CREATED, r;
    hdrcache_t hdrcache = txn->req_hdrs;
    struct stagemsg *stage;
    FILE *f = NULL;
    const char **hdr, *cte;
    quota_t qdiffs[QUOTA_NUMRESOURCES] = QUOTA_DIFFS_DONTCARE_INITIALIZER;
    time_t now = time(NULL);
    struct appendstate as;

    /* Prepare to stage the message */
    if (!(f = append_newstage(mailbox->name, now, 0, &stage))) {
        syslog(LOG_ERR, "append_newstage(%s) failed", mailbox->name);
        txn->error.desc = "append_newstage() failed\r\n";
        return HTTP_SERVER_ERROR;
    }

    /* Create RFC 5322 header for resource */
    if ((hdr = spool_getheader(hdrcache, "User-Agent"))) {
        fprintf(f, "User-Agent: %s\r\n", hdr[0]);
    }

    if ((hdr = spool_getheader(hdrcache, "From"))) {
        fprintf(f, "From: %s\r\n", hdr[0]);
    }
    else {
        char *mimehdr;

        assert(!buf_len(&txn->buf));
        if (strchr(httpd_userid, '@')) {
            /* XXX  This needs to be done via an LDAP/DB lookup */
            buf_printf(&txn->buf, "<%s>", httpd_userid);
        }
        else {
            buf_printf(&txn->buf, "<%s@%s>", httpd_userid, config_servername);
        }

        mimehdr = charset_encode_mimeheader(buf_cstring(&txn->buf),
                                            buf_len(&txn->buf));
        fprintf(f, "From: %s\r\n", mimehdr);
        free(mimehdr);
        buf_reset(&txn->buf);
    }

    if ((hdr = spool_getheader(hdrcache, "Subject"))) {
        fprintf(f, "Subject: %s\r\n", hdr[0]);
    }

    if ((hdr = spool_getheader(hdrcache, "Date"))) {
        fprintf(f, "Date: %s\r\n", hdr[0]);
    }
    else {
        char datestr[80];       /* XXX: Why do we need 80 character buffer? */
        time_to_rfc5322(now, datestr, sizeof(datestr));
        fprintf(f, "Date: %s\r\n", datestr);
    }

    if ((hdr = spool_getheader(hdrcache, "Message-ID"))) {
        fprintf(f, "Message-ID: %s\r\n", hdr[0]);
    }

    if ((hdr = spool_getheader(hdrcache, "X-Schedule-User-Address"))) {
        fprintf(f, "X-Schedule-User-Address: %s\r\n", hdr[0]);
    }

    if ((hdr = spool_getheader(hdrcache, "Content-Type"))) {
        fprintf(f, "Content-Type: %s\r\n", hdr[0]);
    }
    else fputs("Content-Type: application/octet-stream\r\n", f);

    if (!datalen) {
        datalen = strlen(data);
        cte = "8bit";
    }
    else {
        cte = strnchr(data, '\0', datalen) ? "binary" : "8bit";
    }
    fprintf(f, "Content-Transfer-Encoding: %s\r\n", cte);

    if ((hdr = spool_getheader(hdrcache, "Content-Disposition"))) {
        fprintf(f, "Content-Disposition: %s\r\n", hdr[0]);
    }

    if ((hdr = spool_getheader(hdrcache, "Content-Description"))) {
        fprintf(f, "Content-Description: %s\r\n", hdr[0]);
    }

    fprintf(f, "Content-Length: %u\r\n", (unsigned) datalen);

    fputs("MIME-Version: 1.0\r\n\r\n", f);

    /* Write the data to the file */
    fwrite(data, datalen, 1, f);
    qdiffs[QUOTA_STORAGE] = ftell(f);

    fclose(f);

    qdiffs[QUOTA_MESSAGE] = 1;

    /* Prepare to append the message to the mailbox */
    if ((r = append_setup_mbox(&as, mailbox, httpd_userid, httpd_authstate,
                          0, qdiffs, 0, 0, EVENT_MESSAGE_NEW|EVENT_CALENDAR))) {
        syslog(LOG_ERR, "append_setup(%s) failed: %s",
               mailbox->name, error_message(r));
        ret = HTTP_SERVER_ERROR;
        txn->error.desc = "append_setup() failed\r\n";
    }
    else {
        struct body *body = NULL;

        strarray_t *flaglist = NULL;
        struct entryattlist *annots = NULL;

        if (oldrecord) {
            flaglist = mailbox_extract_flags(mailbox, oldrecord, httpd_userid);
            annots = mailbox_extract_annots(mailbox, oldrecord);
        }

        /* XXX - casemerge?  Doesn't matter with flags */
        if (imapflags) {
            if (flaglist)
                strarray_cat(flaglist, imapflags);
            else
                flaglist = strarray_dup(imapflags);
        }

        /* Append the message to the mailbox */
        if ((r = append_fromstage(&as, &body, stage, now, flaglist, 0, annots))) {
            syslog(LOG_ERR, "append_fromstage(%s) failed: %s",
                   mailbox->name, error_message(r));
            ret = HTTP_SERVER_ERROR;
            txn->error.desc = "append_fromstage() failed\r\n";
        }
        if (body) {
            message_free_body(body);
            free(body);
        }
        strarray_free(flaglist);
        freeentryatts(annots);

        if (r) append_abort(&as);
        else {
            /* Commit the append to the mailbox */
            if ((r = append_commit(&as))) {
                syslog(LOG_ERR, "append_commit(%s) failed: %s",
                       mailbox->name, error_message(r));
                ret = HTTP_SERVER_ERROR;
                txn->error.desc = "append_commit() failed\r\n";
            }
            else {
                /* Read index record for new message (always the last one) */
                struct index_record newrecord;
                struct dav_data ddata;

                ddata.alive = 1;
                ddata.imap_uid = mailbox->i.last_uid;
                dav_get_validators(mailbox, &ddata, httpd_userid, &newrecord,
                                   &txn->resp_body.etag, &txn->resp_body.lastmod);

                if (oldrecord) {
                    /* Now that we have the replacement message in place
                       expunge the old one. */
                    int userflag;

                    ret = HTTP_NO_CONTENT;

                    /* Perform the actual expunge */
                    r = mailbox_user_flag(mailbox, DFLAG_UNBIND, &userflag, 1);
                    if (!r) {
                        oldrecord->user_flags[userflag/32] |= 1 << (userflag & 31);
                        oldrecord->system_flags |= FLAG_EXPUNGED;
                        r = mailbox_rewrite_index_record(mailbox, oldrecord);
                    }
                    if (r) {
                        syslog(LOG_ERR, "expunging record (%s) failed: %s",
                               mailbox->name, error_message(r));
                        txn->error.desc = error_message(r);
                        ret = HTTP_SERVER_ERROR;
                    }
                }
            }
        }
    }

    append_removestage(stage);

    return ret;
}


static void my_dav_init(struct buf *serverinfo __attribute__((unused)))
{
    if (!namespace_principal.enabled) return;

    if (!config_getstring(IMAPOPT_DAVNOTIFICATIONSPREFIX)) {
        fatal("Required 'davnotificationsprefix' option is not set", EC_CONFIG);
    }

    namespace_notify.enabled = 1;

    webdav_init();
}


static int lookup_notify_collection(const char *userid, mbentry_t **mbentry)
{
    mbname_t *mbname;
    const char *notifyname;
    int r;

    /* Create notification mailbox name from the parsed path */
    mbname = mbname_from_userid(userid);
    mbname_push_boxes(mbname, config_getstring(IMAPOPT_DAVNOTIFICATIONSPREFIX));

    /* XXX - hack to allow @domain parts for non-domain-split users */
    if (httpd_extradomain) {
        /* not allowed to be cross domain */
        if (mbname_localpart(mbname) &&
            strcmpsafe(mbname_domain(mbname), httpd_extradomain)) {
            r = HTTP_NOT_FOUND;
            goto done;
        }
        mbname_set_domain(mbname, NULL);
    }

    /* Locate the mailbox */
    notifyname = mbname_intname(mbname);
    r = http_mlookup(notifyname, mbentry, NULL);
    if (r == IMAP_MAILBOX_NONEXISTENT) {
        /* Find location of INBOX */
        char *inboxname = mboxname_user_mbox(userid, NULL);

        int r1 = http_mlookup(inboxname, mbentry, NULL);
        free(inboxname);
        if (r1 == IMAP_MAILBOX_NONEXISTENT) {
            r = IMAP_INVALID_USER;
            goto done;
        }

        if (*mbentry) free((*mbentry)->name);
        else *mbentry = mboxlist_entry_create();
        (*mbentry)->name = xstrdup(notifyname);
    }

  done:
    mbname_free(&mbname);

    return r;
}


static int create_notify_collection(const char *userid, struct mailbox **mailbox)
{
    /* notifications collection */
    mbentry_t *mbentry = NULL;
    int r = lookup_notify_collection(userid, &mbentry);

    if (r == IMAP_INVALID_USER) {
        goto done;
    }
    else if (r == IMAP_MAILBOX_NONEXISTENT) {
        if (!mbentry) goto done;
        else if (mbentry->server) {
            proxy_findserver(mbentry->server, &http_protocol, httpd_userid,
                             &backend_cached, NULL, NULL, httpd_in);
            goto done;
        }

        r = mboxlist_createmailbox(mbentry->name, MBTYPE_COLLECTION,
                                   NULL, 1 /* admin */, userid, NULL,
                                   0, 0, 0, 0, mailbox);
        /* we lost the race, that's OK */
        if (r == IMAP_MAILBOX_LOCKED) r = 0;
        if (r) syslog(LOG_ERR, "IOERROR: failed to create %s (%s)",
                      mbentry->name, error_message(r));
    }
    else if (mailbox) {
        /* Open mailbox for writing */
        r = mailbox_open_iwl(mbentry->name, mailbox);
        if (r) {
            syslog(LOG_ERR, "mailbox_open_iwl(%s) failed: %s",
                   mbentry->name, error_message(r));
        }
    }

 done:
    mboxlist_entry_free(&mbentry);
    return r;
}

static int my_dav_auth(const char *userid)
{
    if (httpd_userisadmin || httpd_userisanonymous ||
        global_authisa(httpd_authstate, IMAPOPT_PROXYSERVERS)) {
        /* admin, anonymous, or proxy from frontend - won't have DAV database */
        return 0;
    }
    else if (config_mupdate_server && !config_getstring(IMAPOPT_PROXYSERVERS)) {
        /* proxy-only server - won't have DAV databases */
        return 0;
    }
    else {
        /* Open WebDAV DB for 'userid' */
        my_dav_reset();
        auth_webdavdb = webdav_open_userid(userid);
        if (!auth_webdavdb) {
            syslog(LOG_ERR, "Unable to open WebDAV DB for userid: %s", userid);
            return HTTP_UNAVAILABLE;
        }
    }

    /* Auto-provision a notifications collection for 'userid' */
    create_notify_collection(userid, NULL);


    if (!server_info) {
        time_t compile_time = calc_compile_time(__TIME__, __DATE__);
        struct stat sbuf;
        struct message_guid guid;
        xmlNodePtr root, node, apps, app;
        xmlNsPtr ns[NUM_NAMESPACE];

        /* Generate token based on compile date/time of this source file,
           the number of available RSCALEs and the config file size/mtime */
        stat(config_filename, &sbuf);
        server_info_lastmod = MAX(compile_time, sbuf.st_mtime);

        buf_printf(&server_info_token, "%ld-%ld-%ld", (long) compile_time,
                   sbuf.st_mtime, sbuf.st_size);
        message_guid_generate(&guid, buf_cstring(&server_info_token),
                              buf_len(&server_info_token));
        buf_setcstr(&server_info_token, message_guid_encode(&guid));

        /* Generate link header contents */
        buf_printf(&server_info_link,
                   "<%s/%s>; rel=\"server-info\"; token=\"%s\"",
                   namespace_principal.prefix, SERVER_INFO,
                   buf_cstring(&server_info_token));

        /* Start construction of our server-info */
        if (!(root = init_xml_response("server-info", NS_DAV, NULL, ns))) {
            syslog(LOG_ERR, "Unable to create server-info XML");
            return 0;
        }

        /* Add token */
        xmlNewTextChild(root, ns[NS_DAV], BAD_CAST "token",
                        BAD_CAST buf_cstring(&server_info_token));

        /* Add server */
        if (config_serverinfo == IMAP_ENUM_SERVERINFO_ON) {
            node = xmlNewChild(root, NULL, BAD_CAST "server", NULL);
            xmlNewChild(node, ns[NS_DAV],
                        BAD_CAST "name", BAD_CAST "Cyrus-HTTP");
            xmlNewTextChild(node, ns[NS_DAV],
                            BAD_CAST "version", BAD_CAST CYRUS_VERSION);
        }

        /* Add global DAV features */
        node = xmlNewChild(root, NULL, BAD_CAST "features", NULL);
        xmlNewChild(node, ns[NS_DAV], BAD_CAST "class-1", NULL);
        xmlNewChild(node, ns[NS_DAV], BAD_CAST "class-2", NULL);
        xmlNewChild(node, ns[NS_DAV], BAD_CAST "class-3", NULL);
        xmlNewChild(node, ns[NS_DAV], BAD_CAST "access-control", NULL);
        xmlNewChild(node, ns[NS_DAV], BAD_CAST "extended-mkcol", NULL);
        xmlNewChild(node, ns[NS_DAV], BAD_CAST "quota", NULL);
        xmlNewChild(node, ns[NS_DAV], BAD_CAST "sync-collection", NULL);
        xmlNewChild(node, ns[NS_DAV], BAD_CAST "add-member", NULL);

        apps = xmlNewChild(root, NULL, BAD_CAST "applications", NULL);

        if (namespace_calendar.enabled) {
            app = xmlNewChild(apps, NULL, BAD_CAST "application", NULL);
            ensure_ns(ns, NS_CALDAV, app, XML_NS_CALDAV, "C");
            xmlNewChild(app, NULL, BAD_CAST "name", BAD_CAST "caldav");

            /* Add CalDAV features */
            node = xmlNewChild(app, NULL, BAD_CAST "features", NULL);
            xmlNewChild(node, ns[NS_CALDAV],
                        BAD_CAST "calendar-access", NULL);
            if (namespace_calendar.allow & ALLOW_CAL_SCHED)
                xmlNewChild(node, ns[NS_CALDAV],
                            BAD_CAST "calendar-auto-schedule", NULL);
            if (namespace_calendar.allow & ALLOW_CAL_NOTZ)
                xmlNewChild(node, ns[NS_CALDAV],
                            BAD_CAST "calendar-no-timezone", NULL);
            if (namespace_calendar.allow & ALLOW_CAL_AVAIL)
                xmlNewChild(node, ns[NS_CALDAV],
                            BAD_CAST "calendar-availability", NULL);
            if (namespace_calendar.allow & ALLOW_CAL_ATTACH) {
                xmlNewChild(node, ns[NS_CALDAV],
                            BAD_CAST "calendar-managed-attachments", NULL);
                xmlNewChild(node, ns[NS_CALDAV],
                            BAD_CAST "calendar-managed-attachments-no-recurrence",
                    NULL);
            }
        }

        if (namespace_addressbook.enabled) {
            app = xmlNewChild(apps, NULL, BAD_CAST "application", NULL);
            ensure_ns(ns, NS_CARDDAV, app, XML_NS_CARDDAV, "A");
            xmlNewChild(app, NULL, BAD_CAST "name", BAD_CAST "carddav");

            /* Add CardDAV features */
            node = xmlNewChild(app, NULL, BAD_CAST "features", NULL);
            xmlNewChild(node, ns[NS_CARDDAV], BAD_CAST "addressbook", NULL);
        }

        /* Dump XML response tree into a text buffer */
        xmlDocDumpFormatMemoryEnc(root->doc,
                                  &server_info, &server_info_size, "utf-8", 1);
        xmlFreeDoc(root->doc);

        if (!server_info) {
            syslog(LOG_ERR, "Unable to dump server-info XML tree");
        }
    }

    return 0;
}


static void my_dav_reset(void)
{
    if (auth_webdavdb) webdav_close(auth_webdavdb);
    auth_webdavdb = NULL;
}


static void my_dav_shutdown(void)
{
    my_dav_reset();
    webdav_done();

    if (server_info) xmlFree(server_info);
    buf_free(&server_info_token);
    buf_free(&server_info_link);
}


static int get_server_info(struct transaction_t *txn)
{
    int precond;
    const char **hdr, *etag;

    if (!server_info) return HTTP_NOT_FOUND;

    if (!httpd_userid) return HTTP_UNAUTHORIZED;

    if ((hdr = spool_getheader(txn->req_hdrs, "Accept")) &&
        strcmp(hdr[0], "application/server-info+xml"))
        return HTTP_NOT_ACCEPTABLE;

    /* Check any preconditions, including range request */
    txn->flags.ranges = 1;
    etag = buf_cstring(&server_info_token);
    precond = check_precond(txn, etag, server_info_lastmod);

    switch (precond) {
    case HTTP_OK:
    case HTTP_PARTIAL:
    case HTTP_NOT_MODIFIED:
        /* Fill in Etag,  Last-Modified, and Expires */
        txn->resp_body.etag = etag;
        txn->resp_body.lastmod = server_info_lastmod;
        txn->resp_body.maxage = 86400;  /* 24 hrs */
        txn->flags.cc |= CC_MAXAGE;

        if (precond != HTTP_NOT_MODIFIED) break;

        GCC_FALLTHROUGH

    default:
        /* We failed a precondition - don't perform the request */
        return precond;
    }

    /* Output the XML response */
    txn->resp_body.type = "application/server-info+xml; charset=utf-8";
    write_body(precond, txn, (char *) server_info, server_info_size);

    return 0;
}

static int notify_parse_path(const char *path, struct request_target_t *tgt,
                             const char **resultstr);

static int notify_get(struct transaction_t *txn, struct mailbox *mailbox,
                      struct index_record *record, void *data, void **obj);

static int propfind_notifytype(const xmlChar *name, xmlNsPtr ns,
                               struct propfind_ctx *fctx,
                               xmlNodePtr prop, xmlNodePtr resp,
                               struct propstat propstat[], void *rock);

static struct buf *from_xml(xmlDocPtr doc)
{
    struct buf *buf = buf_new();
    xmlChar *xml = NULL;
    int len;

    /* Dump XML response tree into a text buffer */
    xmlDocDumpFormatMemoryEnc(doc, &xml, &len, "utf-8",
                              config_httpprettytelemetry);
    if (xml) buf_initm(buf, (char *) xml, len);
    else buf_init(buf);

    return buf;
}

static xmlDocPtr to_xml(const struct buf *buf)
{
    xmlParserCtxtPtr ctxt;
    xmlDocPtr doc = NULL;

    ctxt = xmlNewParserCtxt();
    if (ctxt) {
        doc = xmlCtxtReadMemory(ctxt, buf_base(buf), buf_len(buf), NULL, NULL,
                                XML_PARSE_NOWARNING);
        xmlFreeParserCtxt(ctxt);
    }

    return doc;
}

static struct mime_type_t notify_mime_types[] = {
    /* First item MUST be the default type and storage format */
    { DAVNOTIFICATION_CONTENT_TYPE, NULL, "xml",
      (struct buf* (*)(void *)) &from_xml,
      (void * (*)(const struct buf*)) &to_xml,
      (void (*)(void *)) &xmlFreeDoc, NULL, NULL
    },
    { NULL, NULL, NULL, NULL, NULL, NULL, NULL, NULL }
};

/* Array of supported REPORTs */
static const struct report_type_t notify_reports[] = {

    /* WebDAV Versioning (RFC 3253) REPORTs */
    { "expand-property", NS_DAV, "multistatus", &report_expand_prop,
      DACL_READ, 0 },

    /* WebDAV ACL (RFC 3744) REPORTs */
    { "acl-principal-prop-set", NS_DAV, "multistatus", &report_acl_prin_prop,
      DACL_ADMIN, REPORT_NEED_MBOX | REPORT_NEED_PROPS | REPORT_DEPTH_ZERO },

    /* WebDAV Sync (RFC 6578) REPORTs */
    { "sync-collection", NS_DAV, "multistatus", &report_sync_col,
      DACL_READ, REPORT_NEED_MBOX | REPORT_NEED_PROPS },

    { NULL, 0, NULL, NULL, 0, 0 }
};

/* Array of known "live" properties */
static const struct prop_entry notify_props[] = {

    /* WebDAV (RFC 4918) properties */
    { "creationdate", NS_DAV,
      PROP_ALLPROP | PROP_COLLECTION | PROP_RESOURCE,
      propfind_creationdate, NULL, NULL },
    { "displayname", NS_DAV,
      PROP_ALLPROP | PROP_COLLECTION | PROP_RESOURCE,
      propfind_fromdb, proppatch_todb, NULL },
    { "getcontentlanguage", NS_DAV,
      PROP_ALLPROP | PROP_RESOURCE,
      propfind_fromhdr, NULL, "Content-Language" },
    { "getcontentlength", NS_DAV,
      PROP_ALLPROP | PROP_COLLECTION | PROP_RESOURCE,
      propfind_getlength, NULL, NULL },
    { "getcontenttype", NS_DAV,
      PROP_ALLPROP | PROP_RESOURCE,
      propfind_fromhdr, NULL, "Content-Type" },
    { "getetag", NS_DAV,
      PROP_ALLPROP | PROP_COLLECTION | PROP_RESOURCE,
      propfind_getetag, NULL, NULL },
    { "getlastmodified", NS_DAV,
      PROP_ALLPROP | PROP_COLLECTION | PROP_RESOURCE,
      propfind_getlastmod, NULL, NULL },
    { "resourcetype", NS_DAV,
      PROP_ALLPROP | PROP_COLLECTION | PROP_RESOURCE,
      propfind_restype, NULL, NULL },

    /* WebDAV Versioning (RFC 3253) properties */
    { "supported-report-set", NS_DAV,
      PROP_COLLECTION,
      propfind_reportset, NULL, (void *) notify_reports },

    /* WebDAV ACL (RFC 3744) properties */
    { "owner", NS_DAV,
      PROP_COLLECTION | PROP_RESOURCE,
      propfind_owner, NULL, NULL },
    { "group", NS_DAV,
      PROP_COLLECTION | PROP_RESOURCE,
      NULL, NULL, NULL },
    { "supported-privilege-set", NS_DAV,
      PROP_COLLECTION | PROP_RESOURCE,
      propfind_supprivset, NULL, NULL },
    { "current-user-privilege-set", NS_DAV,
      PROP_COLLECTION | PROP_RESOURCE,
      propfind_curprivset, NULL, NULL },
    { "acl", NS_DAV,
      PROP_COLLECTION | PROP_RESOURCE,
      propfind_acl, NULL, NULL },
    { "acl-restrictions", NS_DAV,
      PROP_COLLECTION | PROP_RESOURCE,
      propfind_aclrestrict, NULL, NULL },
    { "inherited-acl-set", NS_DAV,
      PROP_COLLECTION | PROP_RESOURCE,
      NULL, NULL, NULL },
    { "principal-collection-set", NS_DAV,
      PROP_COLLECTION | PROP_RESOURCE,
      propfind_princolset, NULL, NULL },

    /* WebDAV Current Principal (RFC 5397) properties */
    { "current-user-principal", NS_DAV,
      PROP_COLLECTION | PROP_RESOURCE,
      propfind_curprin, NULL, NULL },

    /* WebDAV Sync (RFC 6578) properties */
    { "sync-token", NS_DAV,
      PROP_COLLECTION,
      propfind_sync_token, NULL, SYNC_TOKEN_URL_SCHEME },

    /* WebDAV Notifications (draft-pot-webdav-notifications) properties */
    { "notificationtype", NS_DAV,
      PROP_RESOURCE,
      propfind_notifytype, NULL, NULL },

    /* Backwards compatibility with Apple notifications clients */
    { "notificationtype", NS_CS,
      PROP_RESOURCE,
      propfind_notifytype, NULL, "calendarserver-sharing" },

    /* Apple Calendar Server properties */
    { "getctag", NS_CS,
      PROP_ALLPROP | PROP_COLLECTION,
      propfind_sync_token, NULL, "" },

    { NULL, 0, 0, NULL, NULL, NULL }
};

struct meth_params notify_params = {
    notify_mime_types,
    &notify_parse_path,
    &dav_get_validators,
    &dav_get_modseq,
    &dav_check_precond,
    { (db_open_proc_t) &webdav_open_mailbox,
      (db_close_proc_t) &webdav_close,
      (db_proc_t) &webdav_begin,
      (db_proc_t) &webdav_commit,
      (db_proc_t) &webdav_abort,
      (db_lookup_proc_t) &webdav_lookup_resource,
      (db_imapuid_proc_t) &webdav_lookup_imapuid,
      (db_foreach_proc_t) &webdav_foreach,
      (db_write_proc_t) &webdav_write,
      (db_delete_proc_t) &webdav_delete },
    NULL,                                       /* No ACL extensions */
    { 0, &notify_put },
    NULL,                                       /* No special DELETE handling */
    &notify_get,
    { 0, 0 },                                   /* No MKCOL handling */
    NULL,                                       /* No PATCH handling */
    { 0, &notify_post, NULL },                  /* No generic POST handling */
    { 0, &notify_put },
    { DAV_FINITE_DEPTH, notify_props},
    notify_reports
};


/* Namespace for WebDAV notification collections */
struct namespace_t namespace_notify = {
    URL_NS_NOTIFY, 0, "/dav/notifications", NULL,
    http_allow_noauth_get, /*authschemes*/0,
    MBTYPE_COLLECTION,
    (ALLOW_READ | ALLOW_POST | ALLOW_DELETE |
     ALLOW_DAV | ALLOW_PROPPATCH | ALLOW_ACL),
    NULL, NULL, NULL, NULL,
    &dav_premethod, /*bearer*/NULL,
    {
        { &meth_acl,            &notify_params },      /* ACL          */
        { NULL,                 NULL },                /* BIND         */
        { NULL,                 NULL },                /* COPY         */
        { &meth_delete,         &notify_params },      /* DELETE       */
        { &meth_get_head,       &notify_params },      /* GET          */
        { &meth_get_head,       &notify_params },      /* HEAD         */
        { NULL,                 NULL },                /* LOCK         */
        { NULL,                 NULL },                /* MKCALENDAR   */
        { NULL,                 NULL },                /* MKCOL        */
        { NULL,                 NULL },                /* MOVE         */
        { &meth_options,        &notify_parse_path },  /* OPTIONS      */
        { NULL,                 NULL },                /* PATCH        */
        { &meth_post,           &notify_params },      /* POST         */
        { &meth_propfind,       &notify_params },      /* PROPFIND     */
        { NULL,                 NULL },                /* PROPPATCH    */
        { NULL,                 NULL },                /* PUT          */
        { &meth_report,         &notify_params },      /* REPORT       */
        { &meth_trace,          &notify_parse_path },  /* TRACE        */
        { NULL,                 NULL },                /* UNBIND       */
        { NULL,                 NULL },                /* UNLOCK       */
    }
};


/* Perform a GET/HEAD request on a WebDAV notification resource */
static int notify_get(struct transaction_t *txn, struct mailbox *mailbox,
                      struct index_record *record, void *data,
                      void **obj __attribute__((unused)))
{
    const char **hdr;
    struct webdav_data *wdata = (struct webdav_data *) data;
    struct dlist *dl = NULL, *al;
    const char *type_str;
    struct buf msg_buf = BUF_INITIALIZER;
    struct buf inbuf, *outbuf = NULL;
    xmlDocPtr indoc = NULL, outdoc;
    xmlNodePtr notify = NULL, root, node, type;
    xmlNodePtr resp = NULL, sharedurl = NULL, node2;
    xmlNsPtr ns[NUM_NAMESPACE];
    xmlChar *dtstamp = NULL, *comment = NULL;
    char datestr[RFC3339_DATETIME_MAX];
    time_t t;
    enum {
        SYSTEM_STATUS,
        SHARE_INVITE,
        SHARE_REPLY
    } notify_type;
    int r, ret = 0;

    if (!record || !record->uid) return HTTP_NO_CONTENT;

    if ((hdr = spool_getheader(txn->req_hdrs, "Accept")) &&
        is_mediatype(DAVSHARING_CONTENT_TYPE, hdr[0])) {
        return HTTP_CONTINUE;
    }

    /* If no Accept header is given or its not application/davsharing+xml,
       assume its a legacy notification client and do a mime type translation
       from application/davnotification+xml to application/xml */

    /* Parse dlist representing notification type, and data */
    dlist_parsemap(&dl, 1, 0, wdata->filename, strlen(wdata->filename));
    dlist_getatom(dl, "T", &type_str);
    dlist_getlist(dl, "D", &al);

    if (!strcmp(type_str, SYSTEM_STATUS_NOTIFICATION)) {
        notify_type = SYSTEM_STATUS;
    }
    else if (!strcmp(type_str, SHARE_INVITE_NOTIFICATION)) {
        notify_type = SHARE_INVITE;
    }
    else if (!strcmp(type_str, SHARE_REPLY_NOTIFICATION)) {
        notify_type = SHARE_REPLY;
    }
    else {
        ret = HTTP_NOT_ACCEPTABLE;
        goto done;
    }

    txn->resp_body.type = "application/xml";

    if (txn->meth == METH_HEAD) {
        ret = HTTP_CONTINUE;
        goto done;
    }


    /* Load message containing the resource */
    r = mailbox_map_record(mailbox, record, &msg_buf);
    if (r) {
        txn->error.desc = error_message(r);
        return HTTP_SERVER_ERROR;
    }

    /* Parse message body into XML tree */
    buf_init_ro(&inbuf, buf_base(&msg_buf) + record->header_size,
                record->size - record->header_size);
    indoc = to_xml(&inbuf);
    buf_free(&inbuf);
    buf_free(&msg_buf);

    root = xmlDocGetRootElement(indoc);
    node = xmlFirstElementChild(root);
    dtstamp = xmlNodeGetContent(node);
    type = xmlNextElementSibling(node);

    /* Translate DAV notification into CS notification */
    notify = init_xml_response("notification", NS_CS, NULL, ns);
    outdoc = notify->doc;

    /* Calendar.app doesn't like separators in date-time */
    time_from_iso8601((const char *) dtstamp, &t);
    time_to_iso8601(t, datestr, RFC3339_DATETIME_MAX, 0);
    xmlNewChild(notify, NULL, BAD_CAST "dtstamp", BAD_CAST datestr);

    if (notify_type == SYSTEM_STATUS) {
    }
    else if (notify_type == SHARE_INVITE) {
        xmlNodePtr invite, sharer = NULL, access = NULL, calcompset = NULL;
        xmlChar *name = NULL;
        struct buf buf = BUF_INITIALIZER;

        /* Grab DAV elements that we need to construct CS notification */
        for (node = xmlFirstElementChild(type); node;
             node = xmlNextElementSibling(node)) {
            if (!xmlStrncmp(node->name, BAD_CAST "invite-", 7)) {
                resp = node;
            }
            else if (!xmlStrcmp(node->name, BAD_CAST "sharer-resource-uri")) {
                sharedurl = xmlFirstElementChild(node);
            }
            else if (!xmlStrcmp(node->name, BAD_CAST "principal")) {
                sharer = xmlFirstElementChild(node);
                node2 = xmlNextElementSibling(sharer);
                if (!xmlStrcmp(node2->name, BAD_CAST "prop")) {
                    for (node2 = xmlFirstElementChild(node2); node2;
                         node2 = xmlNextElementSibling(node2)) {
                        if (!xmlStrcmp(node2->name, BAD_CAST "displayname")) {
                            name = xmlNodeGetContent(node2);
                        }
                    }
                }
            }
            else if (!xmlStrcmp(node->name, BAD_CAST "share-access")) {
                access = xmlFirstElementChild(node);
            }
            else if (!xmlStrcmp(node->name, BAD_CAST "comment")) {
                comment = xmlNodeGetContent(node);
            }
            else if (!xmlStrcmp(node->name, BAD_CAST "prop")) {
                for (node2 = xmlFirstElementChild(node); node2;
                     node2 = xmlNextElementSibling(node2)) {
                    if (!xmlStrcmp(node2->name,
                                   BAD_CAST "supported-calendar-component-set")) {
                        calcompset = node2;
                    }
                }
            }
        }

        invite = xmlNewChild(notify, NULL, BAD_CAST "invite-notification", NULL);

        xmlNewChild(invite, NULL, BAD_CAST "uid", BAD_CAST wdata->dav.resource);

        /* Sharee href */
        buf_reset(&buf);
        buf_printf(&buf, "%s/%s/%s/", namespace_principal.prefix,
                   USER_COLLECTION_PREFIX, txn->req_tgt.userid);
        node = xml_add_href(invite, NULL, buf_cstring(&buf));
        ensure_ns(ns, NS_DAV, node, XML_NS_DAV, "D");
        xmlSetNs(node, ns[NS_DAV]);

#if 0  /* XXX  Apple clients seem to always want "noresponse" */
        xmlNewChild(invite, NULL, resp->name, NULL);
#else
        xmlNewChild(invite, NULL, BAD_CAST "invite-noresponse", NULL);
#endif

        node = xmlNewChild(invite, NULL, BAD_CAST "access", NULL);
        xmlNewChild(node, NULL, access->name, NULL);
        node = xmlNewChild(invite, NULL, BAD_CAST "hosturl", NULL);
        xmlAddChild(node, xmlCopyNode(sharedurl, 1));
        node = xmlNewChild(invite, NULL, BAD_CAST "organizer", NULL);
        xmlAddChild(node, xmlCopyNode(sharer, 1));
        if (name) {
            xmlNewChild(node, NULL, BAD_CAST "common-name", name);
            xmlFree(name);
        }

        if (comment) {
            xmlNewChild(invite, NULL, BAD_CAST "summary", comment);
            xmlFree(comment);
        }
        if (calcompset) {
            xmlAddChild(invite, xmlCopyNode(calcompset, 1));
        }

        buf_free(&buf);
    }
    else if (notify_type == SHARE_REPLY) {
        xmlNodePtr reply, sharee = NULL;

        /* Grab DAV elements that we need to construct CS notification */
        for (node = xmlFirstElementChild(type); node;
             node = xmlNextElementSibling(node)) {
            if (!xmlStrcmp(node->name, BAD_CAST "sharee")) {
                for (node2 = xmlFirstElementChild(node); node2;
                     node2 = xmlNextElementSibling(node2)) {
                    if (!xmlStrcmp(node2->name, BAD_CAST "href")) {
                        sharee = node2;
                    }
                    else if (!xmlStrncmp(node2->name, BAD_CAST "invite-", 7)) {
                        resp = node2;
                    }
                }
            }
            else if (!xmlStrcmp(node->name, BAD_CAST "href")) {
                sharedurl = node;
            }
            else if (!xmlStrcmp(node->name, BAD_CAST "comment")) {
                comment = xmlNodeGetContent(node);
            }
        }

        reply = xmlNewChild(notify, NULL, BAD_CAST "invite-reply", NULL);

        xmlAddChild(reply, xmlCopyNode(sharee, 1));
        xmlNewChild(reply, NULL, resp->name, NULL);
        node = xmlNewChild(reply, NULL, BAD_CAST "hosturl", NULL);
        xmlAddChild(node, xmlCopyNode(sharedurl, 1));

        xmlNewChild(reply, NULL,
                    BAD_CAST "in-reply-to", BAD_CAST wdata->dav.resource);

        if (comment) {
            xmlNewChild(reply, NULL, BAD_CAST "summary", comment);
            xmlFree(comment);
        }
    }
    else {
        /* Unknown type - return as-is */
        xmlFreeDoc(notify->doc);
        notify = NULL;
        outdoc = indoc;
    }

    /* Dump XML tree into a text buffer */
    outbuf = from_xml(outdoc);

    write_body(HTTP_OK, txn, buf_cstring(outbuf), buf_len(outbuf));

  done:
    if (dtstamp) xmlFree(dtstamp);
    if (notify) xmlFreeDoc(notify->doc);
    if (indoc) xmlFreeDoc(indoc);
    buf_destroy(outbuf);
    dlist_free(&dl);

    return ret;
}


/* Perform a POST request on a WebDAV notification resource */
int notify_post(struct transaction_t *txn)
{
    xmlNodePtr root = NULL, node, resp = NULL;
    int rights, ret, r, legacy = 0, add = 0;
    struct mailbox *mailbox = NULL, *shared = NULL;
    struct webdav_db *webdavdb = NULL;
    struct webdav_data *wdata;
    struct dlist *dl = NULL, *data;
    const char *type_str, *mboxname, *url_prefix;
    char dtstamp[RFC3339_DATETIME_MAX], *resource = NULL;
    xmlNodePtr notify = NULL, type, sharee;
    xmlNsPtr ns[NUM_NAMESPACE];
    xmlChar *comment = NULL, *freeme = NULL;
    mbname_t *mbname = NULL;

    /* Check ACL for current user */
    rights = httpd_myrights(httpd_authstate, txn->req_tgt.mbentry);
    if (!(rights & DACL_ADMIN)) {
        /* DAV:need-privileges */
        txn->error.precond = DAV_NEED_PRIVS;
        txn->error.resource = txn->req_tgt.path;
        txn->error.rights = DACL_ADMIN;
        return HTTP_NO_PRIVS;
    }

    if (txn->req_tgt.mbentry->server) {
        /* Remote mailbox */
        struct backend *be;

        be = proxy_findserver(txn->req_tgt.mbentry->server,
                              &http_protocol, httpd_userid,
                              &backend_cached, NULL, NULL, httpd_in);
        if (!be) return HTTP_UNAVAILABLE;

        return http_pipe_req_resp(be, txn);
    }

    /* Local Mailbox */

    /* Read body */
    ret = parse_xml_body(txn, &root, DAVSHARING_CONTENT_TYPE);
    if (!ret && !root) {
        txn->error.desc = "Missing request body";
        ret = HTTP_BAD_REQUEST;
    }
    if (ret) goto done;

    /* Make sure its a invite-reply element */
    if (xmlStrcmp(root->name, BAD_CAST "invite-reply")) {
        txn->error.desc =
            "Missing invite-reply element in POST request";
        ret = HTTP_BAD_REQUEST;
        goto done;
    }

    resource = txn->req_tgt.resource;
    if (!resource) legacy = 1;

    /* Fetch needed elements */
    for (node = xmlFirstElementChild(root); node;
         node = xmlNextElementSibling(node)) {
        if (!xmlStrncmp(node->name, BAD_CAST "invite-", 7)) {
            if (!xmlStrcmp(node->name, BAD_CAST "invite-accepted")) add = 1;
            resp = node;
        }
        else if (legacy) {
            if (!xmlStrcmp(node->name, BAD_CAST "in-reply-to")) {
                freeme = xmlNodeGetContent(node);
                resource = (char *) freeme;
            }
            else if (!xmlStrcmp(node->name, BAD_CAST "summary")) {
                comment = xmlNodeGetContent(node);
            }
        }
        else if (!xmlStrcmp(node->name, BAD_CAST "comment")) {
            comment = xmlNodeGetContent(node);
        }
    }

    if (!resp) {
        txn->error.desc = "Missing invite response element in POST request";
        ret = HTTP_BAD_REQUEST;
        goto done;
    }
    if (!resource) {
        txn->error.desc = "Missing in-reply-to element in POST request";
        ret = HTTP_BAD_REQUEST;
        goto done;
    }

    if (legacy) {
        /* Locate notification mailbox for target user */
        mboxlist_entry_free(&txn->req_tgt.mbentry);
        txn->req_tgt.mbentry = NULL;
        r = lookup_notify_collection(txn->req_tgt.userid, &txn->req_tgt.mbentry);
        if (r) {
            syslog(LOG_ERR, "lookup_notify_collection(%s) failed: %s",
                   txn->req_tgt.userid, error_message(r));
            txn->error.desc = error_message(r);
            ret = HTTP_SERVER_ERROR;
            goto done;
        }
    }

    /* Open notification mailbox for reading */
    r = mailbox_open_irl(txn->req_tgt.mbentry->name, &mailbox);
    if (r) {
        syslog(LOG_ERR, "mailbox_open_irl(%s) failed: %s",
               txn->req_tgt.mbentry->name, error_message(r));
        goto done;
    }

    /* Open the WebDAV DB corresponding to the mailbox */
    webdavdb = webdav_open_mailbox(mailbox);

    /* Find message UID for the resource */
    webdav_lookup_resource(webdavdb, txn->req_tgt.mbentry->name,
                           resource, &wdata, 0);
    if (!wdata->dav.imap_uid) {
        ret = HTTP_NOT_FOUND;
        goto done;
    }

    /* Parse dlist representing notification type, and data */
    dlist_parsemap(&dl, 1, 0, wdata->filename, strlen(wdata->filename));
    dlist_getatom(dl, "T", &type_str);
    if (strcmp(type_str, SHARE_INVITE_NOTIFICATION)) {
        ret = HTTP_NOT_ALLOWED;
        goto done;
    }

    dlist_getlist(dl, "D", &data);
    dlist_getatom(data, "M", &mboxname);

    /* [Un]subscribe */
    r = mboxlist_changesub(mboxname, txn->req_tgt.userid,
                           httpd_authstate, add, 0, 0);
    if (r) {
        syslog(LOG_ERR, "mboxlist_changesub(%s, %s) failed: %s",
               mboxname, txn->req_tgt.userid, error_message(r));
        txn->error.desc = error_message(r);
        ret = HTTP_SERVER_ERROR;
        goto done;
    }

    /* Set invite status */
    r = mailbox_open_iwl(mboxname, &shared);
    if (r) {
        syslog(LOG_ERR, "IOERROR: failed to open mailbox %s for share reply",
               mboxname);
    }
    else {
        annotate_state_t *astate = NULL;

        r = mailbox_get_annotate_state(shared, 0, &astate);
        if (!r) {
            const char *annot = DAV_ANNOT_NS "<" XML_NS_DAV ">invite-status";
            struct buf value = BUF_INITIALIZER;

            buf_init_ro_cstr(&value, (char *) resp->name);
            r = annotate_state_writemask(astate, annot,
                                         txn->req_tgt.userid, &value);

            if (shared->mbtype == MBTYPE_CALENDAR) {
                /* Sharee's copy of calendar SHOULD default to transparent */
                annot =
                    DAV_ANNOT_NS "<" XML_NS_CALDAV ">schedule-calendar-transp";
                buf_init_ro_cstr(&value, "transparent");
                r = annotate_state_writemask(astate, annot,
                                             txn->req_tgt.userid, &value);
            }
        }

        mailbox_close(&shared);
    }

    /* Create share-reply-notification */
    notify = init_xml_response("notification", NS_DAV, NULL, ns);

    time_to_rfc3339(time(0), dtstamp, RFC3339_DATETIME_MAX);
    xmlNewChild(notify, NULL, BAD_CAST "dtstamp", BAD_CAST dtstamp);

    type = xmlNewChild(notify, NULL, BAD_CAST SHARE_REPLY_NOTIFICATION, NULL);

    sharee = xmlNewChild(type, NULL, BAD_CAST "sharee", NULL);
    buf_reset(&txn->buf);
    buf_printf(&txn->buf, "%s/%s/%s/", namespace_principal.prefix,
               USER_COLLECTION_PREFIX, txn->req_tgt.userid);
    xml_add_href(sharee, NULL, buf_cstring(&txn->buf));

    node = xmlNewChild(sharee, NULL, resp->name, NULL);

    /* shared-url */
    url_prefix = strstr(mboxname, config_getstring(IMAPOPT_CALENDARPREFIX)) ?
        namespace_calendar.prefix : namespace_addressbook.prefix;

    mbname = mbname_from_intname(mboxname);
    if (!mbname_domain(mbname)) mbname_set_domain(mbname, httpd_extradomain);

    make_collection_url(&txn->buf, url_prefix, /*haszzzz*/0, mbname, "");

    xml_add_href(type, NULL, buf_cstring(&txn->buf));

    if (comment) {
        xmlNewChild(type, NULL, BAD_CAST "comment", comment);
        xmlFree(comment);
    }

    /* Create a resource name for the notifications -
       We use a consistent naming scheme so that multiple notifications
       of the same type for the same resource are coalesced (overwritten) */
    buf_reset(&txn->buf);
    buf_printf(&txn->buf, "%x-%x-%x-%x.xml",
               strhash(XML_NS_DAV), strhash(SHARE_REPLY_NOTIFICATION),
               strhash(mboxname), strhash(txn->req_tgt.userid));

    r = send_notification(txn, notify->doc, mbname_userid(mbname), buf_cstring(&txn->buf));

    if (add) {
        /* Accepted - create URL of sharee's new collection */
        make_collection_url(&txn->buf, url_prefix, /*haszzzz*/0,
                            mbname, txn->req_tgt.userid);

        if (legacy) {
            /* Create CS:shared-as XML body */
            xmlNodePtr shared_as = init_xml_response("shared-as", NS_CS, NULL, ns);
            if (!shared_as) {
                ret = HTTP_SERVER_ERROR;
                goto done;
            }

            node = xml_add_href(shared_as, NULL, buf_cstring(&txn->buf));
            ensure_ns(ns, NS_DAV, node, XML_NS_DAV, "D");
            xmlSetNs(node, ns[NS_DAV]);
            xml_response(HTTP_OK, txn, shared_as->doc);
            xmlFreeDoc(shared_as->doc);
            ret = 0;
        }
        else {
            /* Add Location header */
            txn->location = buf_cstring(&txn->buf);
            ret = HTTP_CREATED;
        }
    }
    else {
        /* Declined */
        ret = HTTP_NO_CONTENT;
    }

  done:
    if (freeme) xmlFree(freeme);
    if (root) xmlFreeDoc(root->doc);
    if (notify) xmlFreeDoc(notify->doc);
    webdav_close(webdavdb);
    mailbox_close(&mailbox);
    mbname_free(&mbname);
    dlist_free(&dl);

    return ret;
}


/* Perform a PUT request on a WebDAV notification resource */
static int notify_put(struct transaction_t *txn, void *obj,
                      struct mailbox *mailbox, const char *resource,
                      void *destdb, unsigned flags __attribute__((unused)))
{
    struct webdav_db *db = (struct webdav_db *)destdb;
    xmlDocPtr doc = (xmlDocPtr) obj;
    xmlNodePtr root, dtstamp, type = NULL, node;
    struct webdav_data *wdata;
    struct index_record *oldrecord = NULL, record;
    struct buf *xmlbuf;
    int r;

    /* Validate the data */
    if (!doc) return HTTP_FORBIDDEN;

    /* Find message UID for the resource */
    webdav_lookup_resource(db, mailbox->name, resource, &wdata, 0);

    if (wdata->dav.imap_uid) {
        /* Fetch index record for the resource */
        oldrecord = &record;
        mailbox_find_index_record(mailbox, wdata->dav.imap_uid, oldrecord);
    }

    /* Get type of notification */
    if ((root = xmlDocGetRootElement(doc)) &&
        (dtstamp = xmlFirstElementChild(root))) {
        type = xmlNextElementSibling(dtstamp);
    }

    /* Create and cache RFC 5322 header fields for resource */
    if (type) {
        struct buf buf = BUF_INITIALIZER;
        xmlChar *value;
        time_t t;
        struct dlist *dl, *al;
        xmlAttrPtr attr;

        spool_replace_header(xstrdup("Subject"),
                             xstrdup((char *) type->name), txn->req_hdrs);

        /* Create a dlist representing type, namespace, and attribute(s) */
        value = xmlNodeGetContent(dtstamp);
        time_from_iso8601((const char *) value, &t);
        xmlFree(value);

        dl = dlist_newkvlist(NULL, "N");
        dlist_setdate(dl, "S", t);
        dlist_setatom(dl, "NS", (char *) type->ns->href);
        dlist_setatom(dl, "T", (char *) type->name);

        /* Add any attributes */
        al = dlist_newkvlist(dl, "A");
        for (attr = type->properties; attr; attr = attr->next) {
            value = xmlNodeGetContent((xmlNodePtr) attr);
            dlist_setmap(al, (char *) attr->name,
                         (char *) value, xmlStrlen(value));
            xmlFree(value);
        }

        /* Add any additional data */
        al = dlist_newkvlist(dl, "D");
        if (!xmlStrcmp(type->name, BAD_CAST SHARE_INVITE_NOTIFICATION)) {
            for (node = xmlFirstElementChild(type); node;
                 node = xmlNextElementSibling(node)) {
                if (!xmlStrcmp(node->name, BAD_CAST "sharer-resource-uri")) {
                    struct request_target_t tgt;
                    const char *errstr;

                    memset(&tgt, 0, sizeof(struct request_target_t));
                    tgt.namespace = txn->req_tgt.namespace;
                    value = xmlNodeGetContent(xmlFirstElementChild(node));
                    calcarddav_parse_path((const char *) value, &tgt,
                                          txn->req_tgt.mboxprefix, &errstr);
                    xmlFree(value);
                    free(tgt.userid);

                    dlist_setatom(al, "M", tgt.mbentry->name);

                    mboxlist_entry_free(&tgt.mbentry);
                    break;
                }
            }
        }

        dlist_printbuf(dl, 1, &buf);
        dlist_free(&dl);
        spool_replace_header(xstrdup("Content-Description"),
                             buf_release(&buf), txn->req_hdrs);
    }

    buf_reset(&txn->buf);
    buf_printf(&txn->buf, "<%s-%ld@%s>", resource, time(0), config_servername);
    spool_replace_header(xstrdup("Message-ID"),
                         buf_release(&txn->buf), txn->req_hdrs);

    buf_printf(&txn->buf, "attachment;\r\n\tfilename=\"%s\"", resource);
    spool_replace_header(xstrdup("Content-Disposition"),
                         buf_release(&txn->buf), txn->req_hdrs);

    /* Dump XML response tree into a text buffer */
    xmlbuf = from_xml(doc);
    if (!buf_len(xmlbuf)) r = HTTP_SERVER_ERROR;
    else {
        /* Store the resource */
        r = dav_store_resource(txn, buf_cstring(xmlbuf), buf_len(xmlbuf),
                               mailbox, oldrecord, NULL);
    }

    buf_destroy(xmlbuf);

    return r;
}


/* Callback to fetch DAV:notification-URL and CS:notification-URL */
static int propfind_notifyurl(const xmlChar *name, xmlNsPtr ns,
                              struct propfind_ctx *fctx,
                              xmlNodePtr prop,
                              xmlNodePtr resp __attribute__((unused)),
                              struct propstat propstat[],
                              void *rock __attribute__((unused)))
{
    xmlNodePtr node;

    if (!(namespace_principal.enabled && fctx->req_tgt->userid))
        return HTTP_NOT_FOUND;

    node = xml_add_prop(HTTP_OK, fctx->ns[NS_DAV], &propstat[PROPSTAT_OK],
                        name, ns, NULL, 0);

    buf_reset(&fctx->buf);
    buf_printf(&fctx->buf, "%s/%s/%s/", namespace_notify.prefix,
               USER_COLLECTION_PREFIX, fctx->req_tgt->userid);

    if ((fctx->mode == PROPFIND_EXPAND) && xmlFirstElementChild(prop)) {
        /* Return properties for this URL */
        expand_property(prop, fctx, &namespace_notify, buf_cstring(&fctx->buf),
                        &notify_parse_path, notify_props, node, 0);

    }
    else {
        /* Return just the URL */
        xml_add_href(node, fctx->ns[NS_DAV], buf_cstring(&fctx->buf));
    }

    return 0;
}


/* Apple push notifications
   https://github.com/apple/ccs-calendarserver/blob/master/doc/Extensions/caldav-pubsubdiscovery.txt
*/
int propfind_push_transports(const xmlChar *name, xmlNsPtr ns,
                             struct propfind_ctx *fctx,
                             xmlNodePtr prop __attribute__((unused)),
                             xmlNodePtr resp,
                             struct propstat propstat[],
                             void *rock __attribute__((unused)))
{
    xmlNodePtr node, transport, subscription_url;

    assert(fctx->req_tgt->namespace->id == URL_NS_CALENDAR ||
           fctx->req_tgt->namespace->id == URL_NS_ADDRESSBOOK);

    if (!namespace_applepush.enabled) return HTTP_NOT_FOUND;

    /* Only on home sets */
    if (fctx->req_tgt->collection) return HTTP_NOT_FOUND;

    const char *aps_topic =
        config_getstring(fctx->req_tgt->namespace->id == URL_NS_CALENDAR ?
                         IMAPOPT_APS_TOPIC_CALDAV : IMAPOPT_APS_TOPIC_CARDDAV);
    if (!aps_topic) {
        syslog(LOG_DEBUG, "aps_topic_%s not configured,"
               " can't build CS:push-transports response",
               fctx->req_tgt->namespace->id == URL_NS_CALENDAR ?
               "caldav" : "carddav");
        return HTTP_NOT_FOUND;
    }

    node = xml_add_prop(HTTP_OK, fctx->ns[NS_CS], &propstat[PROPSTAT_OK],
                        name, ns, NULL, 0);

    transport = xmlNewChild(node, NULL, BAD_CAST "transport", NULL);
    xmlNewProp(transport, BAD_CAST "type", BAD_CAST "APSD");

    subscription_url =
        xmlNewChild(transport, NULL, BAD_CAST "subscription-url", NULL);
    xml_add_href(subscription_url, fctx->ns[NS_DAV], namespace_applepush.prefix);

    xmlNewChild(transport, NULL, BAD_CAST "apsbundleid", BAD_CAST aps_topic);

    // XXX from config, I think?
    ensure_ns(fctx->ns, NS_MOBME, resp->parent, XML_NS_MOBME, "MM");
    xmlNewChild(transport, fctx->ns[NS_MOBME],
                BAD_CAST "env", BAD_CAST "PRODUCTION");

    // XXX from config
    xmlNewChild(transport, NULL,
                BAD_CAST "refresh-interval", BAD_CAST "86400");

    return 0;
}

int propfind_pushkey(const xmlChar *name, xmlNsPtr ns,
                     struct propfind_ctx *fctx,
                     xmlNodePtr prop __attribute__((unused)),
                     xmlNodePtr resp __attribute__((unused)),
                     struct propstat propstat[],
                     void *rock __attribute__((unused)))
{
    if (!namespace_applepush.enabled) return HTTP_NOT_FOUND;

    /* Only on collections */
    if (!fctx->req_tgt->collection) return HTTP_NOT_FOUND;

    /* key is userid and mailbox uniqueid */
    buf_reset(&fctx->buf);
    buf_printf(&fctx->buf, "%s/%s",
               fctx->req_tgt->userid, fctx->mailbox->uniqueid);
    xml_add_prop(HTTP_OK, fctx->ns[NS_DAV], &propstat[PROPSTAT_OK],
                 name, ns, BAD_CAST buf_cstring(&fctx->buf), 0);

    return 0;
}


struct userid_rights {
    long positive;
    long negative;
};

static void parse_acl(hash_table *table, const char *origacl)
{
    char *acl = xstrdupsafe(origacl);
    char *thisid, *rights, *nextid;

    for (thisid = acl; *thisid; thisid = nextid) {
        struct userid_rights *id_rights;
        int is_negative = 0;
        int mask;

        rights = strchr(thisid, '\t');
        if (!rights) {
            break;
        }
        *rights++ = '\0';

        nextid = strchr(rights, '\t');
        if (!nextid) {
            rights[-1] = '\t';
            break;
        }
        *nextid++ = '\0';

        if (*thisid == '-') {
            is_negative = 1;
            thisid++;
        }

        id_rights = hash_lookup(thisid, table);
        if (!id_rights) {
            id_rights = xzmalloc(sizeof(struct userid_rights));
            hash_insert(thisid, id_rights, table);
        }

        cyrus_acl_strtomask(rights, &mask);
        /* XXX and if strtomask fails? */
        if (is_negative) id_rights->negative |= mask;
        else id_rights->positive |= mask;
    }

    free(acl);
}

struct invite_rock {
    const char *owner;
    int is_shared;
    struct propfind_ctx *fctx;
    xmlNodePtr node;
    int legacy;
};

static void xml_add_sharee(const char *userid, void *data, void *rock)
{
    struct userid_rights *id_rights = (struct userid_rights *) data;
    struct invite_rock *irock = (struct invite_rock *) rock;
    int rights = id_rights->positive & ~id_rights->negative;
    struct auth_state *authstate;
    int isadmin;

    if ((rights & DACL_SHARE) != DACL_SHARE) return;  /* not shared */
    if (!strcmp(userid, irock->owner)) return;  /* user is owner */

    authstate = auth_newstate(userid);
    isadmin = global_authisa(authstate, IMAPOPT_ADMINS);
    auth_freestate(authstate);
    if (isadmin) return;  /* user is an admin */


    irock->is_shared = 1;

    if (irock->node) {
        xmlNodePtr sharee, access;
        const char *annot = DAV_ANNOT_NS "<" XML_NS_DAV ">invite-status";
        const char *resp = "invite-noresponse";
        struct buf value = BUF_INITIALIZER;
        int r;

        sharee = xmlNewChild(irock->node, NULL,
                             BAD_CAST (irock->legacy ? "user" : "sharee"), NULL);

        buf_reset(&irock->fctx->buf);
        if (strchr(userid, '@')) {
            buf_printf(&irock->fctx->buf, "mailto:%s", userid);
        }
        else {
            const char *domain = httpd_extradomain;
            if (!domain) domain = config_defdomain;
            if (!domain) domain = config_servername;

            buf_printf(&irock->fctx->buf, "mailto:%s@%s", userid, domain);
        }
        xml_add_href(sharee, irock->fctx->ns[NS_DAV],
                     buf_cstring(&irock->fctx->buf));

        /* Lookup invite status */
        r = annotatemore_lookupmask(irock->fctx->mbentry->name,
                                    annot, userid, &value);
        if (!r && buf_len(&value)) resp = buf_cstring(&value);
        xmlNewChild(sharee, NULL, BAD_CAST resp, NULL);
        buf_free(&value);

        access = xmlNewChild(sharee, NULL,
                             BAD_CAST (irock->legacy ? "access" :
                                       "share-access"), NULL);
        if ((rights & DACL_SHARERW) == DACL_SHARERW)
            xmlNewChild(access, NULL, BAD_CAST "read-write", NULL);
        else xmlNewChild(access, NULL, BAD_CAST "read", NULL);
    }
}


void xml_add_shareaccess(struct propfind_ctx *fctx,
                         xmlNodePtr resp, xmlNodePtr node, int legacy)
{
    if (mboxname_userownsmailbox(fctx->req_tgt->userid, fctx->mbentry->name)) {
        hash_table table;
        struct invite_rock irock = { fctx->req_tgt->userid, 0, NULL, NULL, 0 };

        construct_hash_table(&table, 10, 1);
        parse_acl(&table, fctx->mbentry->acl);
        hash_enumerate(&table, &xml_add_sharee, &irock);

        if (irock.is_shared) {
            xmlNsPtr ns = fctx->ns[NS_DAV];

            if (legacy) {
                ensure_ns(fctx->ns, NS_CS, resp->parent, XML_NS_CS, "CS");
                ns = fctx->ns[NS_CS];
            }
            xmlNewChild(node, ns, BAD_CAST "shared-owner", NULL);
        }
        else if (!legacy)
            xmlNewChild(node, NULL, BAD_CAST "not-shared", NULL);

        free_hash_table(&table, &free);
    }
    else if (legacy) {
        ensure_ns(fctx->ns, NS_CS, resp->parent, XML_NS_CS, "CS");
        xmlNewChild(node, fctx->ns[NS_CS], BAD_CAST "shared", NULL);
    }
    else {
        int rights = httpd_myrights(httpd_authstate, fctx->mbentry);

        if ((rights & DACL_SHARERW) == DACL_SHARERW)
            xmlNewChild(node, NULL, BAD_CAST "read-write", NULL);
        else
            xmlNewChild(node, NULL, BAD_CAST "read", NULL);
    }
}


/* Callback to fetch DAV:share-access */
int propfind_shareaccess(const xmlChar *name, xmlNsPtr ns,
                         struct propfind_ctx *fctx,
                         xmlNodePtr prop __attribute__((unused)),
                         xmlNodePtr resp,
                         struct propstat propstat[],
                         void *rock __attribute__((unused)))
{
    xmlNodePtr node;

    if (!fctx->mbentry) return HTTP_NOT_FOUND;

    node = xml_add_prop(HTTP_OK, fctx->ns[NS_DAV],
                        &propstat[PROPSTAT_OK], name, ns, NULL, 0);

    xml_add_shareaccess(fctx, resp, node, 0 /* legacy */);

    return 0;
}


/* Callback to fetch DAV:invite and CS:invite */
int propfind_invite(const xmlChar *name, xmlNsPtr ns,
                    struct propfind_ctx *fctx,
                    xmlNodePtr prop __attribute__((unused)),
                    xmlNodePtr resp __attribute__((unused)),
                    struct propstat propstat[], void *rock)
{
    struct invite_rock irock = { fctx->req_tgt->userid, 0 /* is_shared */,
                                 fctx, NULL, rock != 0 /* legacy */ };
    xmlNodePtr node;

    fctx->flags.cs_sharing = (rock != 0);

    if (!fctx->mbentry) return HTTP_NOT_FOUND;

    node = xml_add_prop(HTTP_OK, fctx->ns[NS_DAV],
                        &propstat[PROPSTAT_OK], name, ns, NULL, 0);
    irock.node = node;

    if (mboxname_userownsmailbox(fctx->req_tgt->userid, fctx->mbentry->name)) {
        hash_table table;

        construct_hash_table(&table, 10, 1);

        parse_acl(&table, fctx->mbentry->acl);
        hash_enumerate(&table, &xml_add_sharee, &irock);

        free_hash_table(&table, &free);
    }
    else {
        struct userid_rights id_rights = 
            { httpd_myrights(httpd_authstate, fctx->mbentry), 0 /* neg */};

        irock.owner = "";
        xml_add_sharee(fctx->req_tgt->userid, &id_rights, &irock);
    }

    return 0;
}


/* Callback to fetch DAV:sharer-resource-uri and CS:shared-url */
int propfind_sharedurl(const xmlChar *name, xmlNsPtr ns,
                       struct propfind_ctx *fctx,
                       xmlNodePtr prop __attribute__((unused)),
                       xmlNodePtr resp __attribute__((unused)),
                       struct propstat propstat[], void *rock)
{
    mbname_t *mbname;
    const strarray_t *boxes;
    int n, size;
    xmlNodePtr node;

    fctx->flags.cs_sharing = (rock != 0);

    mbname = mbname_from_intname(fctx->mailbox->name);

    if (!strcmpsafe(mbname_userid(mbname), fctx->req_tgt->userid)) {
        mbname_free(&mbname);
        return HTTP_NOT_FOUND;
    }

    buf_setcstr(&fctx->buf, fctx->req_tgt->namespace->prefix);

    if (mbname_localpart(mbname)) {
        const char *domain =
            mbname_domain(mbname) ? mbname_domain(mbname) : httpd_extradomain;

        buf_printf(&fctx->buf, "/%s/%s",
                   USER_COLLECTION_PREFIX, mbname_localpart(mbname));
        if (domain) buf_printf(&fctx->buf, "@%s", domain);
    }
    buf_putc(&fctx->buf, '/');

    boxes = mbname_boxes(mbname);
    size = strarray_size(boxes);
    for (n = 1; n < size; n++) {
        buf_appendcstr(&fctx->buf, strarray_nth(boxes, n));
        buf_putc(&fctx->buf, '/');
    }

    node = xml_add_prop(HTTP_OK, fctx->ns[NS_DAV],
                        &propstat[PROPSTAT_OK], name, ns, NULL, 0);

    xml_add_href(node, fctx->ns[NS_DAV], buf_cstring(&fctx->buf));

    mbname_free(&mbname);

    return 0;
}


/* Callback to fetch DAV:notificationtype */
static int propfind_notifytype(const xmlChar *name, xmlNsPtr ns,
                               struct propfind_ctx *fctx,
                               xmlNodePtr prop __attribute__((unused)),
                               xmlNodePtr resp __attribute__((unused)),
                               struct propstat propstat[], void *rock)
{
    struct webdav_data *wdata = (struct webdav_data *) fctx->data;
    xmlNodePtr node;
    xmlNsPtr type_ns = NULL;
    struct dlist *dl = NULL, *al, *item;
    const char *ns_href, *type;
    int i;

    if (!wdata->filename) return HTTP_NOT_FOUND;

    node = xml_add_prop(HTTP_OK, fctx->ns[NS_DAV], &propstat[PROPSTAT_OK],
                        name, ns, NULL, 0);

    /* Parse dlist representing notification type, namespace, and attributes */
    dlist_parsemap(&dl, 1, 0, wdata->filename, strlen(wdata->filename));
    dlist_getatom(dl, "T", &type);
    dlist_getatom(dl, "NS", &ns_href);
    dlist_getlist(dl, "A", &al);

    if (rock /* calendarserver-sharing */) {
        if (!strcmp(type, SHARE_INVITE_NOTIFICATION))
            type = "invite-notification";
        else if (!strcmp(type, SHARE_REPLY_NOTIFICATION))
            type = "invite-reply";
    }
    else {
        /* Check if we already have this ns-href, otherwise create a new one */
        type_ns = xmlSearchNsByHref(node->doc, node, BAD_CAST ns_href);
        if (!type_ns) {
            char prefix[20];
            snprintf(prefix, sizeof(prefix), "X%X", strhash(ns_href) & 0xffff);
            type_ns = xmlNewNs(node, BAD_CAST ns_href, BAD_CAST prefix);
        }
    }

    /* Create node for type */
    node = xmlNewChild(node, type_ns, BAD_CAST type, NULL);

    /* Add attributes */
    for (i = 0; (item = dlist_getchildn(al, i)); i++) {
        xmlNewProp(node, BAD_CAST item->name, BAD_CAST dlist_cstring(item));
    }

    dlist_free(&dl);

    return 0;
}


/* Parse request-target path in DAV notifications namespace */
static int notify_parse_path(const char *path, struct request_target_t *tgt,
                             const char **resultstr)
{
    char *p;
    size_t len;
    mbname_t *mbname = NULL;

    /* Make a working copy of target path */
    strlcpy(tgt->path, path, sizeof(tgt->path));
    tgt->tail = tgt->path + strlen(tgt->path);

    p = tgt->path;

    /* Sanity check namespace */
    len = strlen(namespace_notify.prefix);
    if (strlen(p) < len ||
        strncmp(namespace_notify.prefix, p, len) ||
        (path[len] && path[len] != '/')) {
        *resultstr = "Namespace mismatch request target path";
        return HTTP_FORBIDDEN;
    }

    tgt->mboxprefix = config_getstring(IMAPOPT_DAVNOTIFICATIONSPREFIX);

    /* Default to bare-bones Allow bits */
    tgt->allow &= ALLOW_READ_MASK;

    /* Skip namespace */
    p += len;
    if (!*p || !*++p) return 0;

    /* Check if we're in user space */
    len = strcspn(p, "/");
    if (!strncmp(p, USER_COLLECTION_PREFIX, len)) {
        p += len;
        if (!*p || !*++p) return 0;

        /* Get user id */
        len = strcspn(p, "/");
        tgt->userid = xstrndup(p, len);

        if (httpd_extradomain) {
            char *at = strchr(tgt->userid, '@');
            if (at && !strcmp(at+1, httpd_extradomain))
                *at = 0;
        }

        p += len;
        if (!*p || !*++p) goto done;
    }
    else return HTTP_NOT_FOUND;  /* need to specify a userid */


    /* Get resource */
    len = strcspn(p, "/");
    tgt->resource = p;
    tgt->reslen = len;

    p += len;

    if (*p) {
//      *resultstr = "Too many segments in request target path";
        return HTTP_NOT_FOUND;
    }

  done:
    /* Create mailbox name from the parsed path */

    mbname = mbname_from_userid(tgt->userid);
    mbname_push_boxes(mbname, config_getstring(IMAPOPT_DAVNOTIFICATIONSPREFIX));

    /* XXX - hack to allow @domain parts for non-domain-split users */
    if (httpd_extradomain) {
        /* not allowed to be cross domain */
        if (mbname_localpart(mbname) &&
            strcmpsafe(mbname_domain(mbname), httpd_extradomain))
            return HTTP_NOT_FOUND;
        mbname_set_domain(mbname, NULL);
    }

    const char *mboxname = mbname_intname(mbname);

    if (*mboxname) {
        /* Locate the mailbox */
        int r = http_mlookup(mboxname, &tgt->mbentry, NULL);
        if (r) {
            syslog(LOG_ERR, "mlookup(%s) failed: %s",
                   mboxname, error_message(r));
            *resultstr = error_message(r);
            mbname_free(&mbname);

            switch (r) {
            case IMAP_PERMISSION_DENIED: return HTTP_FORBIDDEN;
            case IMAP_MAILBOX_NONEXISTENT: return HTTP_NOT_FOUND;
            default: return HTTP_SERVER_ERROR;
            }
        }
    }

    mbname_free(&mbname);

    /* Set proper Allow bits based on path components */
    tgt->allow |= ALLOW_ACL;

    if (tgt->resource) tgt->allow |= ALLOW_POST | ALLOW_DELETE;

    return 0;
}


static int propfind_csnotify_collection(struct propfind_ctx *fctx,
                                        xmlNodePtr props)
{
    struct propfind_ctx my_fctx;
    struct request_target_t tgt;
    struct propfind_entry_list *elist;
    const char *err = NULL;

    /* Populate our propfind context for notification collection */
    memset(&my_fctx, 0, sizeof(struct propfind_ctx));

    buf_printf(&my_fctx.buf, "%s/%s/%s/", namespace_notify.prefix,
               USER_COLLECTION_PREFIX, fctx->req_tgt->userid);

    memset(&tgt, 0, sizeof(struct request_target_t));
    tgt.namespace = &namespace_notify;
    notify_parse_path(buf_cstring(&my_fctx.buf), &tgt, &err);

    my_fctx.txn = fctx->txn;
    my_fctx.req_tgt = &tgt;
    my_fctx.mode = fctx->mode;
    my_fctx.depth = fctx->depth;
    my_fctx.prefer = fctx->prefer & PREFER_MIN;
    my_fctx.userid = httpd_userid;
    my_fctx.userisadmin = httpd_userisadmin;
    my_fctx.authstate = httpd_authstate;
    my_fctx.mbentry = NULL;
    my_fctx.mailbox = NULL;
    my_fctx.record = NULL;
    my_fctx.reqd_privs = DACL_READ;
    my_fctx.filter = NULL;
    my_fctx.filter_crit = NULL;
    my_fctx.open_db = notify_params.davdb.open_db;
    my_fctx.close_db = notify_params.davdb.close_db;
    my_fctx.lookup_resource = notify_params.davdb.lookup_resource;
    my_fctx.foreach_resource = notify_params.davdb.foreach_resource;
    my_fctx.proc_by_resource = &propfind_by_resource;
    my_fctx.elist = NULL;
    my_fctx.lprops = notify_params.propfind.lprops;
    my_fctx.root = fctx->root;
    my_fctx.ns = fctx->ns;
    my_fctx.ns_table = fctx->ns_table;
    my_fctx.ret = fctx->ret;

    /* Parse the list of properties and build a list of callbacks */
    preload_proplist(props, &my_fctx);

    /* Add response for target collection */
    propfind_by_collection(tgt.mbentry, &my_fctx);

    free(tgt.userid);
    mboxlist_entry_free(&tgt.mbentry);

    /* Free the entry list */
    elist = my_fctx.elist;
    while (elist) {
        struct propfind_entry_list *freeme = elist;
        elist = elist->next;
        xmlFree(freeme->name);
        free(freeme);
    }

    buf_free(&my_fctx.buf);

    return 0;
}


static void dav_parse_textmatch(xmlNodePtr node, struct text_match_t **match,
                                struct filter_profile_t *profile,
                                struct error_t *error)
{
    unsigned negate = 0;
    unsigned type = MATCH_TYPE_CONTAINS;
    unsigned collation = profile->collation;
    xmlChar *attr;

    *match = NULL;

    attr = xmlGetProp(node, BAD_CAST "negate-condition");
    if (attr) {
        if (!xmlStrcmp(attr, BAD_CAST "yes")) negate = 1;
        else if (xmlStrcmp(attr, BAD_CAST "no")) {
            error->precond = profile->filter_precond;
            error->desc = "negate-condition is a yes/no option";
            error->node = xmlCopyNode(node->parent, 1);
        }
        xmlFree(attr);
    }

    if (!error->precond) {
        attr = xmlGetProp(node, BAD_CAST "match-type");
        if (attr) {
            const struct match_type_t *match;

            for (match = dav_match_types; match->name; match++) {
                if (!xmlStrcmp(attr, BAD_CAST match->name)) break;
            }
            if (match->name) type = match->value;
            else {
                error->precond = profile->filter_precond;
                error->desc = "Unsupported match-type";
                error->node = xmlCopyNode(node->parent, 1);
            }
            xmlFree(attr);
        }
    }

    if (!error->precond) {
        attr = xmlGetProp(node, BAD_CAST "collation");
        if (attr) {
            if (xmlStrcmp(attr, BAD_CAST "default")) {
                const struct collation_t *col;

                for (col = dav_collations; col->name; col++) {
                    if (!xmlStrcmp(attr, BAD_CAST col->name)) break;
                }
                if (col->name) collation = col->value;
                else error->precond = profile->collation_precond;
            }
            xmlFree(attr);
        }
    }

    if (!error->precond) {
        *match = xzmalloc(sizeof(struct text_match_t));
        (*match)->text = xmlNodeGetContent(node);
        (*match)->negate = negate;
        (*match)->type = type;
        (*match)->collation = collation;
    }
}

static void dav_parse_paramfilter(xmlNodePtr root, struct param_filter **param,
                                  struct filter_profile_t *profile,
                                  struct error_t *error)
{
    xmlChar *attr;
    xmlNodePtr node;

    attr = xmlGetProp(root, BAD_CAST "name");
    if (!attr) {
        error->precond = profile->filter_precond;
        error->desc = "Missing 'name' attribute";
        error->node = xmlCopyNode(root, 2);
    }
    else {
        *param = xzmalloc(sizeof(struct param_filter));
        (*param)->name = attr;

        if (profile->param_string_to_kind) {
            (*param)->kind = profile->param_string_to_kind((const char *) attr);
        
            if ((*param)->kind == profile->no_param_value) {
                error->precond = profile->filter_precond;
                error->desc = "Unsupported parameter";
                error->node = xmlCopyNode(root, 2);
            }
        }
    }

    for (node = xmlFirstElementChild(root); node && !error->precond;
         node = xmlNextElementSibling(node)) {

        if ((*param)->not_defined) {
            error->precond = profile->filter_precond;
            error->desc = DAV_FILTER_ISNOTDEF_ERR;
            error->node = xmlCopyNode(root, 1);
        }
        else if (!xmlStrcmp(node->name, BAD_CAST "is-not-defined")) {
            if ((*param)->match) {
                error->precond = profile->filter_precond;
                error->desc = DAV_FILTER_ISNOTDEF_ERR;
                error->node = xmlCopyNode(root, 1);
            }
            else (*param)->not_defined = 1;
        }
        else if (!xmlStrcmp(node->name, BAD_CAST "text-match")) {
            if ((*param)->match) {
                error->precond = profile->filter_precond;
                error->desc = "Multiple text-match";
                error->node = xmlCopyNode(root, 1);
            }
            else {
                struct text_match_t *match = NULL;

                dav_parse_textmatch(node, &match, profile, error);
                (*param)->match = match;
            }
        }
        else {
            error->precond = profile->filter_precond;
            error->desc =
                "Unsupported element in param-filter";
            error->node = xmlCopyNode(root, 1);
        }
    }
}

void dav_parse_propfilter(xmlNodePtr root, struct prop_filter **prop,
                          struct filter_profile_t *profile,
                          struct error_t *error)
{
    xmlChar *attr;
    xmlNodePtr node;

    attr = xmlGetProp(root, BAD_CAST "name");
    if (!attr) {
        error->precond = profile->filter_precond;
        error->desc = "Missing 'name' attribute";
        error->node = xmlCopyNode(root, 2);
    }
    else {
        *prop = xzmalloc(sizeof(struct prop_filter));
        (*prop)->name = attr;
        (*prop)->allof = profile->allof;

        if (profile->prop_string_to_kind) {
            (*prop)->kind = profile->prop_string_to_kind((const char *) attr);

            if ((*prop)->kind == profile->no_prop_value) {
                error->precond = profile->filter_precond;
                error->desc = "Unsupported property";
                error->node = xmlCopyNode(root, 2);
            }
        }

        if (!error->precond) {
            attr = xmlGetProp(root, BAD_CAST "test");
            if (attr) {
                if (!xmlStrcmp(attr, BAD_CAST "allof")) (*prop)->allof = 1;
                else if (!xmlStrcmp(attr, BAD_CAST "anyof")) (*prop)->allof = 0;
                else {
                    error->precond = profile->filter_precond;
                    error->desc = "Unsupported test";
                    error->node = xmlCopyNode(root, 2);
                }
                xmlFree(attr);
            }
        }
    }

    for (node = xmlFirstElementChild(root); node && !error->precond;
         node = xmlNextElementSibling(node)) {

        if ((*prop)->not_defined) {
            error->precond = profile->filter_precond;
            error->desc = DAV_FILTER_ISNOTDEF_ERR;
            error->node = xmlCopyNode(root, 1);
        }
        else if (!xmlStrcmp(node->name, BAD_CAST "is-not-defined")) {
            if ((*prop)->other || (*prop)->match || (*prop)->param) {
                error->precond = profile->filter_precond;
                error->desc = DAV_FILTER_ISNOTDEF_ERR;
                error->node = xmlCopyNode(root, 1);
            }
            else (*prop)->not_defined = 1;
        }
        else if (!xmlStrcmp(node->name, BAD_CAST "text-match")) {
            struct text_match_t *match = NULL;

            dav_parse_textmatch(node, &match, profile, error);
            if (match) {
                if ((*prop)->match) match->next = (*prop)->match;
                (*prop)->match = match;
            }
        }
        else if (!xmlStrcmp(node->name, BAD_CAST "param-filter")) {
            struct param_filter *param = NULL;

            dav_parse_paramfilter(node, &param, profile, error);
            if (param) {
                if ((*prop)->param) param->next = (*prop)->param;
                (*prop)->param = param;
            }
        }
        else if (profile->parse_propfilter) {
            profile->parse_propfilter(node, *prop, error);
        }
        else {
            error->precond = profile->filter_precond;
            error->desc = "Unsupported element in prop-filter";
            error->node = xmlCopyNode(root, 1);
        }
    }
}

void dav_free_propfilter(struct prop_filter *prop)
{
    struct param_filter *param, *next;

    xmlFree(prop->name);
    if (prop->match) {
        xmlFree(prop->match->text);
        free(prop->match);
    }
    for (param = prop->param; param; param = next) {
        next = param->next;

        xmlFree(param->name);
        if (param->match) {
            xmlFree(param->match->text);
            free(param->match);
        }
        free(param);
    }
    free(prop);
}

int dav_apply_textmatch(xmlChar *text, struct text_match_t *match)
{
    const xmlChar *cp = NULL;
    int textlen, matchlen;
    int r = 0;

    switch (match->type) {
    case MATCH_TYPE_CONTAINS:
        switch (match->collation) {
        case COLLATION_UNICODE:
            /* XXX  how to do this? */
        case COLLATION_ASCII:
            cp = xmlStrcasestr(text, match->text);
            break;
        case COLLATION_OCTET:
            cp = xmlStrstr(text, match->text);
            break;
        }

        r = (cp != NULL);
        break;
    case MATCH_TYPE_EQUALS:
        switch (match->collation) {
        case COLLATION_UNICODE:
            /* XXX  how to do this? */
        case COLLATION_ASCII:
            r = !xmlStrcasecmp(text, match->text);
            break;
        case COLLATION_OCTET:
            r = xmlStrEqual(text, match->text);
            break;
        }
        break;
    case MATCH_TYPE_PREFIX:
        matchlen = xmlStrlen(match->text);

        switch (match->collation) {
        case COLLATION_UNICODE:
            /* XXX  how to do this? */
        case COLLATION_ASCII:
            r = !xmlStrncasecmp(text, match->text, matchlen);
            break;
        case COLLATION_OCTET:
            r = !xmlStrncmp(text, match->text, matchlen);
            break;
        }
        break;
    case MATCH_TYPE_SUFFIX:
        textlen = xmlStrlen(text);
        matchlen = xmlStrlen(match->text);

        if (textlen < matchlen) r = 0;
        else {
            cp = text += (textlen - matchlen);

            switch (match->collation) {
            case COLLATION_UNICODE:
                /* XXX  how to do this? */
            case COLLATION_ASCII:
                r = !xmlStrcasecmp(cp, match->text);
                break;
            case COLLATION_OCTET:
                r = xmlStrEqual(cp, match->text);
                break;
            }
        }
        break;
    }

    if (match->negate) r = !r;

    return r;
}<|MERGE_RESOLUTION|>--- conflicted
+++ resolved
@@ -569,10 +569,7 @@
     const char *mboxname;
     mbname_t *mbname = NULL;
     int ret = 0;
-<<<<<<< HEAD
-=======
     static struct buf redirect_buf = BUF_INITIALIZER;
->>>>>>> b83a28ce
 
     if (*tgt->path) return 0;  /* Already parsed */
 
@@ -687,22 +684,12 @@
     /* Check for FastMail legacy sharing URLs and redirect */
     if (tgt->flags != TGT_DAV_SHARED &&
         !mboxname_userownsmailbox(httpd_userid, mboxname)) {
-<<<<<<< HEAD
-        off_t collection_offset = tgt->collection - tgt->path;
-
-        /* Use request target path to return Location URI */
-        snprintf(tgt->path, sizeof(tgt->path), "%s/%s/%s/%s%c%s",
-                 tgt->namespace->prefix, USER_COLLECTION_PREFIX,
-                 httpd_userid, tgt->userid, SHARED_COLLECTION_DELIM,
-                 path + collection_offset);
-=======
         buf_reset(&redirect_buf);
         buf_printf(&redirect_buf, "%s/%s/%s/%s%c%s",
                  tgt->namespace->prefix, USER_COLLECTION_PREFIX,
                  httpd_userid, tgt->userid, SHARED_COLLECTION_DELIM,
                  tgt->collection);
         *resultstr = buf_cstring(&redirect_buf);
->>>>>>> b83a28ce
 
         ret = HTTP_MOVED;
         goto done;
@@ -724,13 +711,8 @@
         int r = http_mlookup(mboxname, &tgt->mbentry, NULL);
 
         if (r) {
-<<<<<<< HEAD
-            *errstr = error_message(r);
-            syslog(LOG_ERR, "mlookup(%s) failed: %s", mboxname, *errstr);
-=======
             *resultstr = error_message(r);
             syslog(LOG_ERR, "mlookup(%s) failed: %s", mboxname, *resultstr);
->>>>>>> b83a28ce
 
             switch (r) {
             case IMAP_PERMISSION_DENIED:
@@ -763,8 +745,6 @@
   done:
     mbname_free(&mbname);
     free(freeme);
-<<<<<<< HEAD
-=======
 
     return ret;
 }
@@ -804,7 +784,6 @@
         if (etag) *etag = NULL;
         if (lastmod) *lastmod = ddata->creationdate;
     }
->>>>>>> b83a28ce
 
     return ret;
 }
@@ -3511,16 +3490,8 @@
     txn->flags.cc |= CC_NOCACHE;
 
     /* Parse the path */
-<<<<<<< HEAD
-    r = aparams->parse_path(txn->req_uri->path, &txn->req_tgt, &txn->error.desc);
-    if (r) {
-        if (r == HTTP_MOVED) txn->location = txn->req_tgt.path;
-        return r;
-    }
-=======
     r = dav_parse_req_target(txn, aparams);
     if (r) return r;
->>>>>>> b83a28ce
 
     /* Make sure method is allowed (only allowed on collections) */
     if (!(txn->req_tgt.allow & ALLOW_ACL)) {
@@ -4174,16 +4145,8 @@
     txn->flags.cc |= CC_NOCACHE;
 
     /* Parse the source path */
-<<<<<<< HEAD
-    r = cparams->parse_path(txn->req_uri->path, &txn->req_tgt, &txn->error.desc);
-    if (r) {
-        if (r == HTTP_MOVED) txn->location = txn->req_tgt.path;
-        return r;
-    }
-=======
     r = dav_parse_req_target(txn, cparams);
     if (r) return r;
->>>>>>> b83a28ce
 
     /* Make sure method is allowed (not allowed on collections yet) */
     if (!(txn->req_tgt.allow & ALLOW_WRITE)) return HTTP_NOT_ALLOWED;
@@ -4552,16 +4515,8 @@
     txn->flags.cc |= CC_NOCACHE;
 
     /* Parse the path */
-<<<<<<< HEAD
-    r = dparams->parse_path(txn->req_uri->path, &txn->req_tgt, &txn->error.desc);
-    if (r) {
-        if (r == HTTP_MOVED) txn->location = txn->req_tgt.path;
-        return r;
-    }
-=======
     r = dav_parse_req_target(txn, dparams);
     if (r) return r;
->>>>>>> b83a28ce
 
     /* Make sure method is allowed */
     if (!(txn->req_tgt.allow & ALLOW_DELETE)) return HTTP_NOT_ALLOWED;
@@ -4835,16 +4790,8 @@
     char *freeme = NULL;
 
     /* Parse the path */
-<<<<<<< HEAD
-    r = gparams->parse_path(txn->req_uri->path, &txn->req_tgt, &txn->error.desc);
-    if (r) {
-        if (r == HTTP_MOVED) txn->location = txn->req_tgt.path;
-        return r;
-    }
-=======
     r = dav_parse_req_target(txn, gparams);
     if (r) return r;
->>>>>>> b83a28ce
 
     if (txn->req_tgt.namespace->id == URL_NS_PRINCIPAL) {
         /* Special "principal" */
@@ -5042,16 +4989,8 @@
     txn->flags.cc |= CC_NOCACHE;
 
     /* Parse the path */
-<<<<<<< HEAD
-    r = lparams->parse_path(txn->req_uri->path, &txn->req_tgt, &txn->error.desc);
-    if (r) {
-        if (r == HTTP_MOVED) txn->location = txn->req_tgt.path;
-        return r;
-    }
-=======
     r = dav_parse_req_target(txn, lparams);
     if (r) return r;
->>>>>>> b83a28ce
 
     /* Make sure method is allowed (only allowed on resources) */
     if (!(txn->req_tgt.allow & ALLOW_WRITE)) return HTTP_NOT_ALLOWED;
@@ -5742,17 +5681,8 @@
 
     /* Parse the path */
     if (fparams->parse_path) {
-<<<<<<< HEAD
-        r = fparams->parse_path(txn->req_uri->path,
-                                &txn->req_tgt, &txn->error.desc);
-        if (r) {
-            if (r == HTTP_MOVED) txn->location = txn->req_tgt.path;
-            return r;
-        }
-=======
         r = dav_parse_req_target(txn, fparams);
         if (r) return r;
->>>>>>> b83a28ce
     }
 
     /* Make sure method is allowed */
@@ -6091,16 +6021,8 @@
     txn->flags.cc |= CC_NOCACHE;
 
     /* Parse the path */
-<<<<<<< HEAD
-    r = pparams->parse_path(txn->req_uri->path, &txn->req_tgt, &txn->error.desc);
-    if (r) {
-        if (r == HTTP_MOVED) txn->location = txn->req_tgt.path;
-        return r;
-    }
-=======
     r = dav_parse_req_target(txn, pparams);
     if (r) return r;
->>>>>>> b83a28ce
 
     if (!txn->req_tgt.collection && !txn->req_tgt.userid) {
         txn->error.desc = "PROPPATCH requires a collection";
@@ -6797,16 +6719,8 @@
     txn->flags.cc |= CC_NOCACHE;
 
     /* Parse the path */
-<<<<<<< HEAD
-    r = pparams->parse_path(txn->req_uri->path, &txn->req_tgt, &txn->error.desc);
-    if (r) {
-        if (r == HTTP_MOVED) txn->location = txn->req_tgt.path;
-        return r;
-    }
-=======
     r = dav_parse_req_target(txn, pparams);
     if (r) return r;
->>>>>>> b83a28ce
 
     /* Make sure method is allowed (only allowed on certain collections) */
     if (!(txn->req_tgt.allow & ALLOW_POST)) return HTTP_NOT_ALLOWED;
@@ -6891,17 +6805,8 @@
     txn->flags.cc |= CC_NOCACHE;
 
     /* Parse the path */
-<<<<<<< HEAD
-    r = pparams->parse_path(txn->req_uri->path, &txn->req_tgt, &txn->error.desc);
-    if (r) {
-        if (r == HTTP_MOVED) txn->location = txn->req_tgt.path;
-        else r = HTTP_FORBIDDEN;
-        return r;
-    }
-=======
     r = dav_parse_req_target(txn, pparams);
     if (r) return r;
->>>>>>> b83a28ce
 
     /* Make sure method is allowed (only allowed on resources) */
     if (!(txn->req_tgt.allow & ALLOW_PATCH)) return HTTP_NOT_ALLOWED;
@@ -7132,14 +7037,6 @@
         txn->flags.cc |= CC_NOCACHE;
 
         /* Parse the path */
-<<<<<<< HEAD
-        r = pparams->parse_path(txn->req_uri->path,
-                                &txn->req_tgt, &txn->error.desc);
-        if (r) {
-            if (r == HTTP_MOVED) txn->location = txn->req_tgt.path;
-            else r = HTTP_FORBIDDEN;
-            return r;
-=======
         r = dav_parse_req_target(txn, pparams);
         if (r) {
             switch (r){
@@ -7147,7 +7044,6 @@
             case HTTP_SERVER_ERROR: return r;
             default: return HTTP_FORBIDDEN;
             }
->>>>>>> b83a28ce
         }
 
         /* Make sure method is allowed (only allowed on resources) */
@@ -7421,16 +7317,11 @@
                 xmlFreeURI(uri);
             }
             if (r) {
-<<<<<<< HEAD
-                ret = (r == HTTP_MOVED) ? HTTP_NOT_FOUND : r;
-                goto done;
-=======
                 if (r == HTTP_MOVED)
                     xml_add_response(fctx, HTTP_MOVED, 0, NULL, resultstr);
                 else
                     xml_add_response(fctx, r, 0, resultstr, NULL);
                 continue;
->>>>>>> b83a28ce
             }
 
             fctx->req_tgt = &tgt;
@@ -8171,16 +8062,8 @@
     memset(&fctx, 0, sizeof(struct propfind_ctx));
 
     /* Parse the path */
-<<<<<<< HEAD
-    r = rparams->parse_path(txn->req_uri->path, &txn->req_tgt, &txn->error.desc);
-    if (r) {
-        if (r == HTTP_MOVED) txn->location = txn->req_tgt.path;
-        return r;
-    }
-=======
     r = dav_parse_req_target(txn, rparams);
     if (r) return r;
->>>>>>> b83a28ce
 
     /* Make sure method is allowed */
     if (!(txn->req_tgt.allow & ALLOW_DAV)) return HTTP_NOT_ALLOWED;
@@ -8415,16 +8298,8 @@
     txn->flags.cc |= CC_NOCACHE;
 
     /* Parse the path */
-<<<<<<< HEAD
-    r = lparams->parse_path(txn->req_uri->path, &txn->req_tgt, &txn->error.desc);
-    if (r) {
-        if (r == HTTP_MOVED) txn->location = txn->req_tgt.path;
-        return r;
-    }
-=======
     r = dav_parse_req_target(txn, lparams);
     if (r) return r;
->>>>>>> b83a28ce
 
     /* Make sure method is allowed (only allowed on resources) */
     if (!(txn->req_tgt.allow & ALLOW_WRITE)) return HTTP_NOT_ALLOWED;
