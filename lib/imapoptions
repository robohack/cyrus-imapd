--- conflicted
+++ resolved
@@ -715,11 +715,7 @@
    provisional responses every \fIhttpkeepalive\fR seconds until the
    final response can be sent */
 
-<<<<<<< HEAD
-{ "httpmodules", "", BITFIELD("caldav", "carddav", "domainkey", "freebusy", "ischedule", "rss", "tzdist") }
-=======
-{ "httpmodules", "", BITFIELD("caldav", "carddav", "domainkey", "ischedule", "jmap", "rss", "timezone") }
->>>>>>> 81c940b7
+{ "httpmodules", "", BITFIELD("caldav", "carddav", "domainkey", "freebusy", "ischedule", "jmap", "rss", "tzdist") }
 /* Space-separated list of HTTP modules that will be enabled in
    httpd(8).  This option has no effect on modules that are disabled
    at compile time due to missing dependencies (e.g. libical).
